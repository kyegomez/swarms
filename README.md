![Swarming banner icon](images/swarmslogobanner.png)

<div align="center">

Swarms is a modular framework that enables reliable and useful multi-agent collaboration at scale to automate real-world tasks.


[![GitHub issues](https://img.shields.io/github/issues/kyegomez/swarms)](https://github.com/kyegomez/swarms/issues) [![GitHub forks](https://img.shields.io/github/forks/kyegomez/swarms)](https://github.com/kyegomez/swarms/network) [![GitHub stars](https://img.shields.io/github/stars/kyegomez/swarms)](https://github.com/kyegomez/swarms/stargazers) [![GitHub license](https://img.shields.io/github/license/kyegomez/swarms)](https://github.com/kyegomez/swarms/blob/main/LICENSE)[![GitHub star chart](https://img.shields.io/github/stars/kyegomez/swarms?style=social)](https://star-history.com/#kyegomez/swarms)[![Dependency Status](https://img.shields.io/librariesio/github/kyegomez/swarms)](https://libraries.io/github/kyegomez/swarms) [![Downloads](https://static.pepy.tech/badge/swarms/month)](https://pepy.tech/project/swarms)


### Share on Social Media

[![Join the Agora discord](https://img.shields.io/discord/1110910277110743103?label=Discord&logo=discord&logoColor=white&style=plastic&color=d7b023)![Share on Twitter](https://img.shields.io/twitter/url/https/twitter.com/cloudposse.svg?style=social&label=Share%20%40kyegomez/swarms)](https://twitter.com/intent/tweet?text=Check%20out%20this%20amazing%20AI%20project:%20&url=https%3A%2F%2Fgithub.com%2Fkyegomez%2Fswarms) [![Share on Facebook](https://img.shields.io/badge/Share-%20facebook-blue)](https://www.facebook.com/sharer/sharer.php?u=https%3A%2F%2Fgithub.com%2Fkyegomez%2Fswarms) [![Share on LinkedIn](https://img.shields.io/badge/Share-%20linkedin-blue)](https://www.linkedin.com/shareArticle?mini=true&url=https%3A%2F%2Fgithub.com%2Fkyegomez%2Fswarms&title=&summary=&source=)

[![Share on Reddit](https://img.shields.io/badge/-Share%20on%20Reddit-orange)](https://www.reddit.com/submit?url=https%3A%2F%2Fgithub.com%2Fkyegomez%2Fswarms&title=Swarms%20-%20the%20future%20of%20AI) [![Share on Hacker News](https://img.shields.io/badge/-Share%20on%20Hacker%20News-orange)](https://news.ycombinator.com/submitlink?u=https%3A%2F%2Fgithub.com%2Fkyegomez%2Fswarms&t=Swarms%20-%20the%20future%20of%20AI) [![Share on Pinterest](https://img.shields.io/badge/-Share%20on%20Pinterest-red)](https://pinterest.com/pin/create/button/?url=https%3A%2F%2Fgithub.com%2Fkyegomez%2Fswarms&media=https%3A%2F%2Fexample.com%2Fimage.jpg&description=Swarms%20-%20the%20future%20of%20AI) [![Share on WhatsApp](https://img.shields.io/badge/-Share%20on%20WhatsApp-green)](https://api.whatsapp.com/send?text=Check%20out%20Swarms%20-%20the%20future%20of%20AI%20%23swarms%20%23AI%0A%0Ahttps%3A%2F%2Fgithub.com%2Fkyegomez%2Fswarms)

</div>

<!-- [![Swarm Fest](images/swarmfest.png)](https://github.com/users/kyegomez/projects/1) -->

## Vision
At Swarms, we're transforming the landscape of AI from siloed AI agents to a unified 'swarm' of intelligence. Through relentless iteration and the power of collective insight from our 1500+ Agora researchers, we're developing a groundbreaking framework for AI collaboration. Our mission is to catalyze a paradigm shift, advancing Humanity with the power of unified autonomous AI agent swarms.

-----

## 🤝 Schedule a 1-on-1 Session

Book a [1-on-1 Session with Kye](https://calendly.com/swarm-corp/30min), the Creator, to discuss any issues, provide feedback, or explore how we can improve Swarms for you.


----------

## Installation
`pip3 install --upgrade swarms`

---

## Usage
We have a small gallery of examples to run here, [for more check out the docs to build your own agent and or swarms!](https://docs.apac.ai)

### Example in Colab:

<a target="_blank" href="https://colab.research.google.com/github/kyegomez/swarms/blob/master/swarms_example.ipynb">
<img src="https://colab.research.google.com/assets/colab-badge.svg" alt="Open In Colab"/>
</a> Run example in Colab, using your OpenAI API key. 

### `Flow` Example
- Reliable Structure that provides LLMS autonomy
- Extremely Customizeable with stopping conditions, interactivity, dynamical temperature, loop intervals, and so much more
- Enterprise Grade + Production Grade: `Flow` is designed and optimized for automating real-world tasks at scale!

```python

from swarms.models import OpenAIChat
from swarms.structs import Flow

api_key = ""

# Initialize the language model, this model can be swapped out with Anthropic, ETC, Huggingface Models like Mistral, ETC
llm = OpenAIChat(
    # model_name="gpt-4"
    openai_api_key=api_key,
    temperature=0.5,
    # max_tokens=100,
)

## Initialize the workflow
flow = Flow(
    llm=llm,
    max_loops=2,
    dashboard=True,
    # stopping_condition=None,  # You can define a stopping condition as needed.
    # loop_interval=1,
    # retry_attempts=3,
    # retry_interval=1,
    # interactive=False,  # Set to 'True' for interactive mode.
    # dynamic_temperature=False,  # Set to 'True' for dynamic temperature handling.
)

# out = flow.load_state("flow_state.json")
# temp = flow.dynamic_temperature()
# filter = flow.add_response_filter("Trump")
out = flow.run("Generate a 10,000 word blog on health and wellness.")
# out = flow.validate_response(out)
# out = flow.analyze_feedback(out)
# out = flow.print_history_and_memory()
# # out = flow.save_state("flow_state.json")
# print(out)



```

------

### `SequentialWorkflow`
- A Sequential swarm of autonomous agents where each agent's outputs are fed into the next agent
- Save and Restore Workflow states!
- Integrate Flow's with various LLMs and Multi-Modality Models

```python
from swarms.models import OpenAIChat, BioGPT, Anthropic
from swarms.structs import Flow
from swarms.structs.sequential_workflow import SequentialWorkflow


# Example usage
api_key = (
    ""  # Your actual API key here
)

# Initialize the language flow
llm = OpenAIChat(
    openai_api_key=api_key,
    temperature=0.5,
    max_tokens=3000,
)

biochat = BioGPT()

# Use Anthropic
anthropic = Anthropic()

# Initialize the agent with the language flow
agent1 = Flow(llm=llm, max_loops=1, dashboard=False)

# Create another agent for a different task
agent2 = Flow(llm=llm, max_loops=1, dashboard=False)

# Create another agent for a different task
agent3 = Flow(llm=biochat, max_loops=1, dashboard=False)

# agent4 = Flow(llm=anthropic, max_loops="auto")

# Create the workflow
workflow = SequentialWorkflow(max_loops=1)

# Add tasks to the workflow
workflow.add("Generate a 10,000 word blog on health and wellness.", agent1)

# Suppose the next task takes the output of the first task as input
workflow.add("Summarize the generated blog", agent2)

workflow.add("Create a references sheet of materials for the curriculm", agent3)

# Run the workflow
workflow.run()

# Output the results
for task in workflow.tasks:
    print(f"Task: {task.description}, Result: {task.result}")

```

---

# Features 🤖 
The Swarms framework is designed with a strong emphasis on reliability, performance, and production-grade readiness. 
Below are the key features that make Swarms an ideal choice for enterprise-level AI deployments.

## 🚀 Production-Grade Readiness
- **Scalable Architecture**: Built to scale effortlessly with your growing business needs.
- **Enterprise-Level Security**: Incorporates top-notch security features to safeguard your data and operations.
- **Containerization and Microservices**: Easily deployable in containerized environments, supporting microservices architecture.

## ⚙️ Reliability and Robustness
- **Fault Tolerance**: Designed to handle failures gracefully, ensuring uninterrupted operations.
- **Consistent Performance**: Maintains high performance even under heavy loads or complex computational demands.
- **Automated Backup and Recovery**: Features automatic backup and recovery processes, reducing the risk of data loss.

## 💡 Advanced AI Capabilities

The Swarms framework is equipped with a suite of advanced AI capabilities designed to cater to a wide range of applications and scenarios, ensuring versatility and cutting-edge performance.

### Multi-Modal Autonomous Agents
- **Versatile Model Support**: Seamlessly works with various AI models, including NLP, computer vision, and more, for comprehensive multi-modal capabilities.
- **Context-Aware Processing**: Employs context-aware processing techniques to ensure relevant and accurate responses from agents.

### Function Calling Models for API Execution
- **Automated API Interactions**: Function calling models that can autonomously execute API calls, enabling seamless integration with external services and data sources.
- **Dynamic Response Handling**: Capable of processing and adapting to responses from APIs for real-time decision making.

### Varied Architectures of Swarms
- **Flexible Configuration**: Supports multiple swarm architectures, from centralized to decentralized, for diverse application needs.
- **Customizable Agent Roles**: Allows customization of agent roles and behaviors within the swarm to optimize performance and efficiency.

### Generative Models
- **Advanced Generative Capabilities**: Incorporates state-of-the-art generative models to create content, simulate scenarios, or predict outcomes.
- **Creative Problem Solving**: Utilizes generative AI for innovative problem-solving approaches and idea generation.

### Enhanced Decision-Making
- **AI-Powered Decision Algorithms**: Employs advanced algorithms for swift and effective decision-making in complex scenarios.
- **Risk Assessment and Management**: Capable of assessing risks and managing uncertain situations with AI-driven insights.

### Real-Time Adaptation and Learning
- **Continuous Learning**: Agents can continuously learn and adapt from new data, improving their performance and accuracy over time.
- **Environment Adaptability**: Designed to adapt to different operational environments, enhancing robustness and reliability.


## 🔄 Efficient Workflow Automation
- **Streamlined Task Management**: Simplifies complex tasks with automated workflows, reducing manual intervention.
- **Customizable Workflows**: Offers customizable workflow options to fit specific business needs and requirements.
- **Real-Time Analytics and Reporting**: Provides real-time insights into agent performance and system health.

## 🌐 Wide-Ranging Integration
- **API-First Design**: Easily integrates with existing systems and third-party applications via robust APIs.
- **Cloud Compatibility**: Fully compatible with major cloud platforms for flexible deployment options.
- **Continuous Integration/Continuous Deployment (CI/CD)**: Supports CI/CD practices for seamless updates and deployment.

## 📊 Performance Optimization
- **Resource Management**: Efficiently manages computational resources for optimal performance.
- **Load Balancing**: Automatically balances workloads to maintain system stability and responsiveness.
- **Performance Monitoring Tools**: Includes comprehensive monitoring tools for tracking and optimizing performance.

## 🛡️ Security and Compliance
- **Data Encryption**: Implements end-to-end encryption for data at rest and in transit.
- **Compliance Standards Adherence**: Adheres to major compliance standards ensuring legal and ethical usage.
- **Regular Security Updates**: Regular updates to address emerging security threats and vulnerabilities.

## 💬 Community and Support
- **Extensive Documentation**: Detailed documentation for easy implementation and troubleshooting.
- **Active Developer Community**: A vibrant community for sharing ideas, solutions, and best practices.
- **Professional Support**: Access to professional support for enterprise-level assistance and guidance.

Swarms framework is not just a tool but a robust, scalable, and secure partner in your AI journey, ready to tackle the challenges of modern AI applications in a business environment.


## Documentation
- For documentation, go here, [swarms.apac.ai](https://swarms.apac.ai)


## Contribute
- We're always looking for contributors to help us improve and expand this project. If you're interested, please check out our [Contributing Guidelines](CONTRIBUTING.md) and our [contributing board](https://github.com/users/kyegomez/projects/1)

## Community
- [Join the Swarms community here on Discord!](https://discord.gg/AJazBmhKnr)

<<<<<<< HEAD
=======
# Discovery Call
Book a discovery call with the Swarms team to learn how to optimize and scale your swarm! [Click here to book a time that works for you!](https://calendly.com/swarm-corp/30min?month=2023-11)
>>>>>>> 19f21763

# License
MIT<|MERGE_RESOLUTION|>--- conflicted
+++ resolved
@@ -235,11 +235,8 @@
 ## Community
 - [Join the Swarms community here on Discord!](https://discord.gg/AJazBmhKnr)
 
-<<<<<<< HEAD
-=======
 # Discovery Call
 Book a discovery call with the Swarms team to learn how to optimize and scale your swarm! [Click here to book a time that works for you!](https://calendly.com/swarm-corp/30min?month=2023-11)
->>>>>>> 19f21763
 
 # License
 MIT