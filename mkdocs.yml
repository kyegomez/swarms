--- conflicted
+++ resolved
@@ -105,14 +105,8 @@
     - SequentialWorkflow: 'swarms/structs/sequential_workflow.md'
   - swarms.memory:
     - Weaviate: "swarms/memory/weaviate.md"
-<<<<<<< HEAD
-    - PineconDB: "swarms/memory/pinecone.md"
-    - PGVectorStore: "swarms/memory/pg.md"
-    - ShortTermMemory: "swarms/memory/short_term_memory.md"
-=======
     - PineconeVectorStoreStore: "swarms/memory/pinecone.md"
     - PGVectorStore: "swarms/memory/pg.md"
->>>>>>> 8af2aa30
   - swarms.utils:
     - phoenix_trace_decorator: "swarms/utils/phoenix_tracer.md"
 - Guides:
