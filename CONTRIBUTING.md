--- conflicted
+++ resolved
@@ -99,8 +99,6 @@
 ## 🧪 tests
 - Run all the tests in the tests folder
 `find ./tests -name '*.py' -exec pytest {} \;`
-<<<<<<< HEAD
-=======
 
 ## Code Quality
 `quality.sh` runs 4 different code formatters for ultra reliable code cleanup using Autopep8, Black, Ruff, YAPF
@@ -130,7 +128,6 @@
 
 If you're asking for a specific content or functionality inside `quality.sh` related to YAPF or other code quality tools, you would need to edit the `quality.sh` script to include the desired commands, such as running YAPF on a directory. The contents of `quality.sh` would dictate exactly what happens when you run it.
 
->>>>>>> 7da009a5
 
 ## 📄 license
 
