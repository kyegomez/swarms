--- conflicted
+++ resolved
@@ -1,11 +1,9 @@
 """
 TODO:
-<<<<<<< HEAD
 - Add tools
 - Add open interpreter style conversation
 - Add configurable save and restore so the user can restore from previus flows
 - Add memory vector database retrieval
-=======
 - add a method that scrapes all the methods from the llm object and outputs them as a string
 - Add tools
 - Add open interpreter style conversation
@@ -15,7 +13,6 @@
 - add plan module
 - concurrent
 - Add batched inputs
->>>>>>> 7da009a5
 """
 import asyncio
 import json
@@ -25,10 +22,6 @@
 from termcolor import colored
 import inspect
 import random
-<<<<<<< HEAD
-# from swarms.tools.tool import BaseTool
-=======
->>>>>>> 7da009a5
 
 # Prompts
 DYNAMIC_STOP_PROMPT = """
@@ -110,12 +103,7 @@
     def __init__(
         self,
         # template: str,
-<<<<<<< HEAD
-        llm: Any,
-        max_loops: int = 5,
-=======
         max_loops=5,
->>>>>>> 7da009a5
         stopping_condition: Optional[Callable[[str], bool]] = None,
         loop_interval: int = 1,
         retry_attempts: int = 3,
@@ -124,11 +112,8 @@
         dynamic_loops: Optional[bool] = False,
         interactive: bool = False,
         dashboard: bool = False,
-<<<<<<< HEAD
-=======
         agent_name: str = "Flow agent",
         system_prompt: str = FLOW_SYSTEM_PROMPT,
->>>>>>> 7da009a5
         # tools: List[BaseTool] = None,
         dynamic_temperature: bool = False,
         saved_state_path: Optional[str] = "flow_state.json",
@@ -137,10 +122,7 @@
         user_name: str = "Human",
         **kwargs: Any,
     ):
-<<<<<<< HEAD
         # self.template = template
-=======
->>>>>>> 7da009a5
         self.llm = llm
         self.max_loops = max_loops
         self.stopping_condition = stopping_condition
@@ -154,10 +136,6 @@
         self.interactive = interactive
         self.dashboard = dashboard
         self.dynamic_temperature = dynamic_temperature
-<<<<<<< HEAD
-<<<<<<< HEAD
-        # self.tools = tools
-=======
         self.tools = tools or []
     
     def load_tools(self, task: str, **kwargs):
@@ -173,8 +151,6 @@
 
                     """, **kwargs
                 )
->>>>>>> 56fcab5 (feat: Setup dev env)
-=======
         self.dynamic_loops = dynamic_loops
         self.user_name = user_name
         # The max_loops will be set dynamically if the dynamic_loop
@@ -186,7 +162,6 @@
         self.saved_state_path = saved_state_path
         self.autosave = autosave
         self.response_filters = []
->>>>>>> 7da009a5
 
     def provide_feedback(self, feedback: str) -> None:
         """Allow users to provide feedback on the responses."""
@@ -390,12 +365,6 @@
         if self.return_history:
             return response, history
 
-<<<<<<< HEAD
-                    History: {response}
-                    
-                    """,
-                        **kwargs,
-=======
         return response
 
     async def arun(self, task: str, **kwargs):
@@ -445,7 +414,6 @@
                 try:
                     response = self.llm(
                         task**kwargs,
->>>>>>> 7da009a5
                     )
                     if self.interactive:
                         print(f"AI: {response}")
