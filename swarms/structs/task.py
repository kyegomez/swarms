<<<<<<< HEAD
from dataclasses import dataclass, field
from typing import (
    Any,
    Callable,
    Dict,
    List,
    Union,
)

from swarms.structs.agent import Agent


# Define a generic Task that can handle different types of callable objects
@dataclass
class Task:
    """
    Task class for running a task in a sequential workflow.


    Args:
        description (str): The description of the task.
        agent (Union[Callable, Agent]): The model or agent to execute the task.
        args (List[Any]): Additional arguments to pass to the task execution.
        kwargs (Dict[str, Any]): Additional keyword arguments to pass to the task execution.
        result (Any): The result of the task execution.
        history (List[Any]): The history of the task execution.

    Methods:
        execute: Execute the task.


    Examples:
    >>> from swarms.structs import Task, Agent
    >>> from swarms.models import OpenAIChat
    >>> agent = Agent(llm=OpenAIChat(openai_api_key=""), max_loops=1, dashboard=False)
    >>> task = Task(description="What's the weather in miami", agent=agent)
    >>> task.execute()
    >>> task.result

    """

    description: str
    agent: Union[Callable, Agent]
    args: List[Any] = field(default_factory=list)
    kwargs: Dict[str, Any] = field(default_factory=dict)
    result: Any = None
    history: List[Any] = field(default_factory=list)
    # logger = logging.getLogger(__name__)

    def execute(self):
        """
        Execute the task.

        Raises:
            ValueError: If a Agent instance is used as a task and the 'task' argument is not provided.
        """
        if isinstance(self.agent, Agent):
            # Add a prompt to notify the Agent of the sequential workflow
            if "prompt" in self.kwargs:
                self.kwargs["prompt"] += (
                    f"\n\nPrevious output: {self.result}"
                    if self.result
                    else ""
                )
            else:
                self.kwargs["prompt"] = (
                    f"Main task: {self.description}"
                    + (
                        f"\n\nPrevious output: {self.result}"
                        if self.result
                        else ""
                    )
                )
            self.result = self.agent.run(*self.args, **self.kwargs)
        else:
            self.result = self.agent(*self.args, **self.kwargs)

        self.history.append(self.result)
=======
from dataclass import dataclass, field
from swarms.structs.agent import Agent
from typing import Optional
from typing import List, Dict, Any, Sequence


@dataclass
class Task:
    """
    Task is a unit of work that can be executed by a set of agents.

    A task is defined by a task name and a set of agents that can execute the task.
    The task can also have a set of dependencies, which are the names of other tasks
    that must be executed before this task can be executed.

    Args:
        id (str): The name of the task.
        description (Optional[str]): A description of the task.
        task (str): The name of the task.
        result (Any): The result of the task.
        agents (Sequence[Agent]): A list of agents that can execute the task.
        dependencies (List[str], optional): A list of task names that must be executed before this task can be executed. Defaults to [].
        args (List[Any], optional): A list of arguments to pass to the agents. Defaults to field(default_factory=list).
        kwargs (List[Any], optional): A list of keyword arguments to pass to the agents. Defaults to field(default_factory=list).

    Methods:
        execute: Executes the task by passing the results of the parent tasks to the agents.

    Examples:
    import os
    from swarms.models import OpenAIChat
    from swarms.structs import Agent
    from swarms.structs.sequential_workflow import SequentialWorkflow
    from dotenv import load_dotenv

    load_dotenv()

    # Load the environment variables
    api_key = os.getenv("OPENAI_API_KEY")


    # Initialize the language agent
    llm = OpenAIChat(
        openai_api_key=api_key,
        temperature=0.5,
        max_tokens=3000,
    )


    # Initialize the agent with the language agent
    agent1 = Agent(llm=llm, max_loops=1)

    # Create another agent for a different task
    agent2 = Agent(llm=llm, max_loops=1)

    # Create the workflow
    workflow = SequentialWorkflow(max_loops=1)

    # Add tasks to the workflow
    workflow.add(
        agent1, "Generate a 10,000 word blog on health and wellness.",
    )

    # Suppose the next task takes the output of the first task as input
    workflow.add(
        agent2, "Summarize the generated blog",
    )

    # Run the workflow
    workflow.run()

    # Output the results
    for task in workflow.tasks:
        print(f"Task: {task.description}, Result: {task.result}")

    """

    def __init__(
        self,
        id: str,
        description: Optional[str],
        task: str,
        result: Any,
        agents: Sequence[Agent],
        dependencies: List[str] = [],
        args: List[Any] = field(default_factory=list),
        kwargs: List[Any] = field(default_factory=list),
    ):
        self.id = id
        self.description = description
        self.task = task
        self.result = result
        self.agents = agents
        self.dependencies = dependencies
        self.results = []
        self.args = args
        self.kwargs = kwargs

    def execute(self, parent_results: Dict[str, Any]):
        """Executes the task by passing the results of the parent tasks to the agents.

        Args:
            parent_results (Dict[str, Any]): A dictionary of task names and their results.

        Examples:
        """
        args = [parent_results[dep] for dep in self.dependencies]
        for agent in self.agents:
            if isinstance(agent, Agent):
                if "prompt" in self.kwargs:
                    self.kwargs["prompt"] += (
                        f"\n\nPrevious output: {self.results[-1]}"
                        if self.results
                        else ""
                    )
                else:
                    self.kwargs["prompt"] = (
                        f"Main task: {self.description}"
                        + (
                            f"\n\nPrevious output: {self.results[-1]}"
                            if self.results
                            else ""
                        )
                    )
                result = agent.run(
                    self.description, *args, **self.kwargs
                )
            else:
                result = agent(self.description, *args, **self.kwargs)
            self.results.append(result)
            args = [result]
            self.history.append(result)
>>>>>>> 8af2aa30
<|MERGE_RESOLUTION|>--- conflicted
+++ resolved
@@ -1,83 +1,3 @@
-<<<<<<< HEAD
-from dataclasses import dataclass, field
-from typing import (
-    Any,
-    Callable,
-    Dict,
-    List,
-    Union,
-)
-
-from swarms.structs.agent import Agent
-
-
-# Define a generic Task that can handle different types of callable objects
-@dataclass
-class Task:
-    """
-    Task class for running a task in a sequential workflow.
-
-
-    Args:
-        description (str): The description of the task.
-        agent (Union[Callable, Agent]): The model or agent to execute the task.
-        args (List[Any]): Additional arguments to pass to the task execution.
-        kwargs (Dict[str, Any]): Additional keyword arguments to pass to the task execution.
-        result (Any): The result of the task execution.
-        history (List[Any]): The history of the task execution.
-
-    Methods:
-        execute: Execute the task.
-
-
-    Examples:
-    >>> from swarms.structs import Task, Agent
-    >>> from swarms.models import OpenAIChat
-    >>> agent = Agent(llm=OpenAIChat(openai_api_key=""), max_loops=1, dashboard=False)
-    >>> task = Task(description="What's the weather in miami", agent=agent)
-    >>> task.execute()
-    >>> task.result
-
-    """
-
-    description: str
-    agent: Union[Callable, Agent]
-    args: List[Any] = field(default_factory=list)
-    kwargs: Dict[str, Any] = field(default_factory=dict)
-    result: Any = None
-    history: List[Any] = field(default_factory=list)
-    # logger = logging.getLogger(__name__)
-
-    def execute(self):
-        """
-        Execute the task.
-
-        Raises:
-            ValueError: If a Agent instance is used as a task and the 'task' argument is not provided.
-        """
-        if isinstance(self.agent, Agent):
-            # Add a prompt to notify the Agent of the sequential workflow
-            if "prompt" in self.kwargs:
-                self.kwargs["prompt"] += (
-                    f"\n\nPrevious output: {self.result}"
-                    if self.result
-                    else ""
-                )
-            else:
-                self.kwargs["prompt"] = (
-                    f"Main task: {self.description}"
-                    + (
-                        f"\n\nPrevious output: {self.result}"
-                        if self.result
-                        else ""
-                    )
-                )
-            self.result = self.agent.run(*self.args, **self.kwargs)
-        else:
-            self.result = self.agent(*self.args, **self.kwargs)
-
-        self.history.append(self.result)
-=======
 from dataclass import dataclass, field
 from swarms.structs.agent import Agent
 from typing import Optional
@@ -209,5 +129,4 @@
                 result = agent(self.description, *args, **self.kwargs)
             self.results.append(result)
             args = [result]
-            self.history.append(result)
->>>>>>> 8af2aa30
+            self.history.append(result)