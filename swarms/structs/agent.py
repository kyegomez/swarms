--- conflicted
+++ resolved
@@ -1121,26 +1121,12 @@
 
                         if exists(self.mcp_urls):
                             try:
-<<<<<<< HEAD
                                 self.handle_multiple_mcp_tools(
                                     self.mcp_urls,
                                     response,
                                     current_loop=loop_count,
                                 )
-=======
-                                payload = (
-                                    json.loads(response)
-                                    if isinstance(response, str)
-                                    else response
-                                )
-
-                                if isinstance(payload, list):
-                                    self.handle_multiple_mcp_tools(
-                                        self.mcp_urls,
-                                        payload,
-                                        current_loop=loop_count,
-                                    )
->>>>>>> f47a60d1
+
                             except Exception as e:
                                 logger.error(
                                     f"Error handling multiple MCP tools: {e}"
@@ -2851,7 +2837,6 @@
     def handle_multiple_mcp_tools(
         self,
         mcp_url_list: List[str],
-<<<<<<< HEAD
         response: Union[str, List[Dict[str, Any]]],
         current_loop: int = 0,
     ) -> None:
@@ -2859,14 +2844,7 @@
 
         payloads = extract_json_from_response(response)
         for payload in payloads:
-=======
-        mcp_payloads: List[Dict[str, Any]],
-        current_loop: int = 0,
-    ) -> None:
-        """Execute a list of MCP tool calls across multiple servers."""
-
-        for payload in mcp_payloads:
->>>>>>> f47a60d1
+
             function_name = payload.get("function_name")
             server_url = payload.get("server_url")
             arguments = payload.get("payload", {})
@@ -2877,7 +2855,6 @@
                 )
                 continue
 
-<<<<<<< HEAD
             attempt = 0
             while attempt < 3:
                 try:
@@ -2903,27 +2880,6 @@
                         f"Error executing {function_name} on {server_url}: {e}"
                     )
                     time.sleep(1)
-=======
-            try:
-                tool_response = asyncio.run(
-                    execute_mcp_call(
-                        function_name=function_name,
-                        server_url=server_url,
-                        payload=arguments,
-                    )
-                )
-                self.short_memory.add(
-                    role="Tool Executor",
-                    content=str(tool_response),
-                )
-                self.pretty_print(
-                    str(tool_response), loop_count=current_loop
-                )
-            except Exception as e:  # noqa: PERF203
-                logger.error(
-                    f"Error executing {function_name} on {server_url}: {e}"
-                )
->>>>>>> f47a60d1
 
     def temp_llm_instance_for_tool_summary(self):
         return LiteLLM(
