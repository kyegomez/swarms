--- conflicted
+++ resolved
@@ -1074,11 +1074,8 @@
     def _handle_run_error(self, error: any):
         process_thread = threading.Thread(
             target=self.__handle_run_error,
-<<<<<<< HEAD
-            args=(error, ),
-=======
+
             args=(error,),
->>>>>>> bc05995b
             daemon=True,
         )
         process_thread.start()
