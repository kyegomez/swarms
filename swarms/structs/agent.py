import asyncio
import json
import logging
import os
import random
import threading
import time
import traceback
import uuid
from concurrent.futures import ThreadPoolExecutor
from datetime import datetime
from typing import (
    Any,
    Callable,
    Dict,
    List,
    Optional,
    Tuple,
    Union,
)

import toml
import yaml
from loguru import logger
from pydantic import BaseModel

from swarms.agents.ape_agent import auto_generate_prompt
from swarms.artifacts.main_artifact import Artifact
from swarms.prompts.agent_system_prompts import AGENT_SYSTEM_PROMPT_3
from swarms.prompts.multi_modal_autonomous_instruction_prompt import (
    MULTI_MODAL_AUTO_AGENT_SYSTEM_PROMPT_1,
)
from swarms.prompts.tools import tool_sop_prompt
from swarms.schemas.agent_mcp_errors import (
    AgentMCPConnectionError,
    AgentMCPToolError,
)
from swarms.schemas.agent_step_schemas import ManySteps, Step
from swarms.schemas.base_schemas import (
    AgentChatCompletionResponse,
    ChatCompletionResponseChoice,
    ChatMessageResponse,
)
from swarms.schemas.llm_agent_schema import ModelConfigOrigin
from swarms.structs.agent_rag_handler import (
    RAGConfig,
    AgentRAGHandler,
)
from swarms.structs.agent_roles import agent_roles
from swarms.structs.conversation import Conversation
from swarms.structs.safe_loading import (
    SafeLoaderUtils,
    SafeStateManager,
)
from swarms.telemetry.main import log_agent_data
from swarms.tools.base_tool import BaseTool
from swarms.tools.py_func_to_openai_func_str import (
    convert_multiple_functions_to_openai_function_schema,
)
from swarms.utils.data_to_text import data_to_text
from swarms.utils.file_processing import create_file_in_folder
from swarms.utils.formatter import formatter
from swarms.utils.generate_keys import generate_api_key
from swarms.utils.history_output_formatter import (
    history_output_formatter,
)
from swarms.utils.litellm_tokenizer import count_tokens
from swarms.utils.litellm_wrapper import LiteLLM
from swarms.utils.pdf_to_text import pdf_to_text
from swarms.prompts.react_base_prompt import REACT_SYS_PROMPT
from swarms.prompts.max_loop_prompt import generate_reasoning_prompt
from swarms.prompts.safety_prompt import SAFETY_PROMPT
from swarms.structs.ma_utils import set_random_models_for_agents
from swarms.tools.mcp_client_call import (
    execute_multiple_tools_on_multiple_mcp_servers_sync,
    execute_tool_call_simple,
    get_mcp_tools_sync,
    get_tools_for_multiple_mcp_servers,
)
from swarms.schemas.mcp_schemas import (
    MCPConnection,
)
from swarms.utils.index import (
    exists,
    format_data_structure,
)
from swarms.schemas.conversation_schema import ConversationSchema
from swarms.utils.output_types import OutputType


def stop_when_repeats(response: str) -> bool:
    # Stop if the word stop appears in the response
    return "stop" in response.lower()


# Parse done token
def parse_done_token(response: str) -> bool:
    """Parse the response to see if the done token is present"""
    return "<DONE>" in response


# Agent ID generator
def agent_id():
    """Generate an agent id"""
    return uuid.uuid4().hex


# Agent output types
ToolUsageType = Union[BaseModel, Dict[str, Any]]


# Agent Exceptions


class AgentError(Exception):
    """Base class for all agent-related exceptions."""

    pass


class AgentInitializationError(AgentError):
    """Exception raised when the agent fails to initialize properly. Please check the configuration and parameters."""

    pass


class AgentRunError(AgentError):
    """Exception raised when the agent encounters an error during execution. Ensure that the task and environment are set up correctly."""

    pass


class AgentLLMError(AgentError):
    """Exception raised when there is an issue with the language model (LLM). Verify the model's availability and compatibility."""

    pass


class AgentToolError(AgentError):
    """Exception raised when the agent fails to utilize a tool. Check the tool's configuration and availability."""

    pass


class AgentMemoryError(AgentError):
    """Exception raised when the agent encounters a memory-related issue. Ensure that memory resources are properly allocated and accessible."""

    pass


class AgentLLMInitializationError(AgentError):
    """Exception raised when the LLM fails to initialize properly. Please check the configuration and parameters."""

    pass


class AgentToolExecutionError(AgentError):
    """Exception raised when the agent fails to execute a tool. Check the tool's configuration and availability."""

    pass


class Agent:
    """
    Agent is the backbone to connect LLMs with tools and long term memory. Agent also provides the ability to
    ingest any type of docs like PDFs, Txts, Markdown, Json, and etc for the agent. Here is a list of features.

    Args:
        llm (Any): The language model to use
        template (str): The template to use
        max_loops (int): The maximum number of loops to run
        stopping_condition (Callable): The stopping condition to use
        loop_interval (int): The loop interval
        retry_attempts (int): The number of retry attempts
        retry_interval (int): The retry interval
        return_history (bool): Return the history
        stopping_token (str): The stopping token
        dynamic_loops (bool): Enable dynamic loops
        interactive (bool): Enable interactive mode
        dashboard (bool): Enable dashboard
        agent_name (str): The name of the agent
        agent_description (str): The description of the agent
        system_prompt (str): The system prompt
        tools (List[BaseTool]): The tools to use
        dynamic_temperature_enabled (bool): Enable dynamic temperature
        sop (str): The standard operating procedure
        sop_list (List[str]): The standard operating procedure list
        saved_state_path (str): The path to the saved state
        autosave (bool): Autosave the state
        context_length (int): The context length
        user_name (str): The user name
        self_healing_enabled (bool): Enable self healing
        code_interpreter (bool): Enable code interpreter
        multi_modal (bool): Enable multimodal
        pdf_path (str): The path to the pdf
        list_of_pdf (str): The list of pdf
        tokenizer (Any): The tokenizer
        long_term_memory (BaseVectorDatabase): The long term memory
        preset_stopping_token (bool): Enable preset stopping token
        traceback (Any): The traceback
        traceback_handlers (Any): The traceback handlers
        streaming_on (bool): Enable streaming
        docs (List[str]): The list of documents
        docs_folder (str): The folder containing the documents
        verbose (bool): Enable verbose mode
        parser (Callable): The parser to use
        best_of_n (int): The number of best responses to return
        callback (Callable): The callback function
        metadata (Dict[str, Any]): The metadata
        callbacks (List[Callable]): The list of callback functions
        search_algorithm (Callable): The search algorithm
        logs_to_filename (str): The filename for the logs
        evaluator (Callable): The evaluator function
        stopping_func (Callable): The stopping function
        custom_loop_condition (Callable): The custom loop condition
        sentiment_threshold (float): The sentiment threshold
        custom_exit_command (str): The custom exit command
        sentiment_analyzer (Callable): The sentiment analyzer
        limit_tokens_from_string (Callable): The function to limit tokens from a string
        custom_tools_prompt (Callable): The custom tools prompt
        tool_schema (ToolUsageType): The tool schema
        output_type (agent_output_type): The output type. Supported: 'str', 'string', 'list', 'json', 'dict', 'yaml', 'xml'.
        function_calling_type (str): The function calling type
        output_cleaner (Callable): The output cleaner function
        function_calling_format_type (str): The function calling format type
        list_base_models (List[BaseModel]): The list of base models
        metadata_output_type (str): The metadata output type
        state_save_file_type (str): The state save file type
        chain_of_thoughts (bool): Enable chain of thoughts
        algorithm_of_thoughts (bool): Enable algorithm of thoughts
        tree_of_thoughts (bool): Enable tree of thoughts
        tool_choice (str): The tool choice
        execute_tool (bool): Enable tool execution
        rules (str): The rules
        planning (str): The planning
        planning_prompt (str): The planning prompt
        device (str): The device
        custom_planning_prompt (str): The custom planning prompt
        memory_chunk_size (int): The memory chunk size
        agent_ops_on (bool): Enable agent operations
        log_directory (str): The log directory
        tool_system_prompt (str): The tool system prompt
        max_tokens (int): The maximum number of tokens
        frequency_penalty (float): The frequency penalty
        presence_penalty (float): The presence penalty
        temperature (float): The temperature
        workspace_dir (str): The workspace directory
        timeout (int): The timeout
        artifacts_on (bool): Enable artifacts
        artifacts_output_path (str): The artifacts output path
        artifacts_file_extension (str): The artifacts file extension (.pdf, .md, .txt, )
        scheduled_run_date (datetime): The date and time to schedule the task

    Methods:
        run: Run the agent
        run_concurrent: Run the agent concurrently
        bulk_run: Run the agent in bulk
        save: Save the agent
        load: Load the agent
        validate_response: Validate the response
        print_history_and_memory: Print the history and memory
        step: Step through the agent
        graceful_shutdown: Gracefully shutdown the agent
        run_with_timeout: Run the agent with a timeout
        analyze_feedback: Analyze the feedback
        undo_last: Undo the last response
        add_response_filter: Add a response filter
        apply_response_filters: Apply the response filters
        filtered_run: Run the agent with filtered responses
        interactive_run: Run the agent in interactive mode
        streamed_generation: Stream the generation of the response
        save_state: Save the state
        truncate_history: Truncate the history
        add_task_to_memory: Add the task to the memory
        print_dashboard: Print the dashboard
        loop_count_print: Print the loop count
        streaming: Stream the content
        _history: Generate the history
        _dynamic_prompt_setup: Setup the dynamic prompt
        run_async: Run the agent asynchronously
        run_async_concurrent: Run the agent asynchronously and concurrently
        run_async_concurrent: Run the agent asynchronously and concurrently
        construct_dynamic_prompt: Construct the dynamic prompt
        handle_artifacts: Handle artifacts


    Examples:
    >>> from swarms import Agent
    >>> agent = Agent(model_name="gpt-4o", max_loops=1)
    >>> response = agent.run("Generate a report on the financials.")
    >>> print(response)
    >>> # Generate a report on the financials.

    >>> # Real-time streaming example
    >>> agent = Agent(model_name="gpt-4o", max_loops=1, streaming_on=True)
    >>> response = agent.run("Tell me a long story.")  # Will stream in real-time
    >>> print(response)  # Final complete response

    """

    def __init__(
        self,
        id: Optional[str] = agent_id(),
        llm: Optional[Any] = None,
        template: Optional[str] = None,
        max_loops: Optional[Union[int, str]] = 1,
        stopping_condition: Optional[Callable[[str], bool]] = None,
        loop_interval: Optional[int] = 0,
        retry_attempts: Optional[int] = 3,
        retry_interval: Optional[int] = 1,
        return_history: Optional[bool] = False,
        stopping_token: Optional[str] = None,
        dynamic_loops: Optional[bool] = False,
        interactive: Optional[bool] = False,
        dashboard: Optional[bool] = False,
        agent_name: Optional[str] = "swarm-worker-01",
        agent_description: Optional[str] = None,
        system_prompt: Optional[str] = AGENT_SYSTEM_PROMPT_3,
        # TODO: Change to callable, then parse the callable to a string
        tools: List[Callable] = None,
        dynamic_temperature_enabled: Optional[bool] = False,
        sop: Optional[str] = None,
        sop_list: Optional[List[str]] = None,
        saved_state_path: Optional[str] = None,
        autosave: Optional[bool] = False,
        context_length: Optional[int] = 8192,
        user_name: Optional[str] = "Human",
        self_healing_enabled: Optional[bool] = False,
        code_interpreter: Optional[bool] = False,
        multi_modal: Optional[bool] = None,
        pdf_path: Optional[str] = None,
        list_of_pdf: Optional[str] = None,
        tokenizer: Optional[Any] = None,
        long_term_memory: Optional[Union[Callable, Any]] = None,
        preset_stopping_token: Optional[bool] = False,
        traceback: Optional[Any] = None,
        traceback_handlers: Optional[Any] = None,
        streaming_on: Optional[bool] = False,
        docs: List[str] = None,
        docs_folder: Optional[str] = None,
        verbose: Optional[bool] = False,
        parser: Optional[Callable] = None,
        best_of_n: Optional[int] = None,
        callback: Optional[Callable] = None,
        metadata: Optional[Dict[str, Any]] = None,
        callbacks: Optional[List[Callable]] = None,
        search_algorithm: Optional[Callable] = None,
        logs_to_filename: Optional[str] = None,
        evaluator: Optional[Callable] = None,  # Custom LLM or agent
        stopping_func: Optional[Callable] = None,
        custom_loop_condition: Optional[Callable] = None,
        sentiment_threshold: Optional[
            float
        ] = None,  # Evaluate on output using an external model
        custom_exit_command: Optional[str] = "exit",
        sentiment_analyzer: Optional[Callable] = None,
        limit_tokens_from_string: Optional[Callable] = None,
        # [Tools]
        custom_tools_prompt: Optional[Callable] = None,
        tool_schema: ToolUsageType = None,
        output_type: OutputType = "str-all-except-first",
        function_calling_type: str = "json",
        output_cleaner: Optional[Callable] = None,
        function_calling_format_type: Optional[str] = "OpenAI",
        list_base_models: Optional[List[BaseModel]] = None,
        metadata_output_type: str = "json",
        state_save_file_type: str = "json",
        chain_of_thoughts: bool = False,
        algorithm_of_thoughts: bool = False,
        tree_of_thoughts: bool = False,
        tool_choice: str = "auto",
        rules: str = None,  # type: ignore
        planning: Optional[str] = False,
        planning_prompt: Optional[str] = None,
        custom_planning_prompt: str = None,
        memory_chunk_size: int = 2000,
        agent_ops_on: bool = False,
        log_directory: str = None,
        tool_system_prompt: str = tool_sop_prompt(),
        max_tokens: int = 4096,
        frequency_penalty: float = 0.8,
        presence_penalty: float = 0.6,
        temperature: float = 0.5,
        workspace_dir: str = "agent_workspace",
        timeout: Optional[int] = None,
        # short_memory: Optional[str] = None,
        created_at: float = time.time(),
        return_step_meta: Optional[bool] = False,
        tags: Optional[List[str]] = None,
        use_cases: Optional[List[Dict[str, str]]] = None,
        step_pool: List[Step] = [],
        print_every_step: Optional[bool] = False,
        time_created: Optional[str] = time.strftime(
            "%Y-%m-%d %H:%M:%S", time.localtime()
        ),
        agent_output: ManySteps = None,
        data_memory: Optional[Callable] = None,
        load_yaml_path: str = None,
        auto_generate_prompt: bool = False,
        rag_every_loop: bool = False,
        plan_enabled: bool = False,
        artifacts_on: bool = False,
        artifacts_output_path: str = None,
        artifacts_file_extension: str = None,
        device: str = "cpu",
        all_cores: bool = True,
        device_id: int = 0,
        scheduled_run_date: Optional[datetime] = None,
        do_not_use_cluster_ops: bool = True,
        all_gpus: bool = False,
        model_name: str = None,
        llm_args: dict = None,
        load_state_path: str = None,
        role: agent_roles = "worker",
        print_on: bool = True,
        tools_list_dictionary: Optional[List[Dict[str, Any]]] = None,
        mcp_url: Optional[Union[str, MCPConnection]] = None,
        mcp_urls: List[str] = None,
        react_on: bool = False,
        safety_prompt_on: bool = False,
        random_models_on: bool = False,
        mcp_config: Optional[MCPConnection] = None,
        top_p: Optional[float] = 0.90,
        conversation_schema: Optional[ConversationSchema] = None,
        aditional_llm_config: Optional[ModelConfigOrigin] = None,
        llm_base_url: Optional[str] = None,
        llm_api_key: Optional[str] = None,
        rag_config: Optional[RAGConfig] = None,
        tool_call_summary: bool = True,
        output_raw_json_from_tool_call: bool = False,
        summarize_multiple_images: bool = False,
        tool_retry_attempts: int = 3,
        speed_mode: str = None,
        reasoning_prompt_on: bool = True,
        *args,
        **kwargs,
    ):
        # super().__init__(*args, **kwargs)
        self.id = id
        self.llm = llm
        self.template = template
        self.max_loops = max_loops
        self.stopping_condition = stopping_condition
        self.loop_interval = loop_interval
        self.retry_attempts = retry_attempts
        self.retry_interval = retry_interval
        self.task = None
        self.stopping_token = stopping_token
        self.interactive = interactive
        self.dashboard = dashboard
        self.saved_state_path = saved_state_path
        self.return_history = return_history
        self.dynamic_temperature_enabled = dynamic_temperature_enabled
        self.dynamic_loops = dynamic_loops
        self.user_name = user_name
        self.context_length = context_length
        self.sop = sop
        self.sop_list = sop_list
        self.tools = tools
        self.system_prompt = system_prompt
        self.agent_name = agent_name
        self.agent_description = agent_description
        # self.saved_state_path = f"{self.agent_name}_{generate_api_key(prefix='agent-')}_state.json"
        self.saved_state_path = (
            f"{generate_api_key(prefix='agent-')}_state.json"
        )
        self.autosave = autosave
        self.response_filters = []
        self.self_healing_enabled = self_healing_enabled
        self.code_interpreter = code_interpreter
        self.multi_modal = multi_modal
        self.pdf_path = pdf_path
        self.list_of_pdf = list_of_pdf
        self.tokenizer = tokenizer
        self.long_term_memory = long_term_memory
        self.preset_stopping_token = preset_stopping_token
        self.traceback = traceback
        self.traceback_handlers = traceback_handlers
        self.streaming_on = streaming_on
        self.docs = docs
        self.docs_folder = docs_folder
        self.verbose = verbose
        self.parser = parser
        self.best_of_n = best_of_n
        self.callback = callback
        self.metadata = metadata
        self.callbacks = callbacks
        self.search_algorithm = search_algorithm
        self.logs_to_filename = logs_to_filename
        self.evaluator = evaluator
        self.stopping_func = stopping_func
        self.custom_loop_condition = custom_loop_condition
        self.sentiment_threshold = sentiment_threshold
        self.custom_exit_command = custom_exit_command
        self.sentiment_analyzer = sentiment_analyzer
        self.limit_tokens_from_string = limit_tokens_from_string
        self.tool_schema = tool_schema
        self.output_type = output_type
        self.function_calling_type = function_calling_type
        self.output_cleaner = output_cleaner
        self.function_calling_format_type = (
            function_calling_format_type
        )
        self.list_base_models = list_base_models
        self.metadata_output_type = metadata_output_type
        self.state_save_file_type = state_save_file_type
        self.chain_of_thoughts = chain_of_thoughts
        self.algorithm_of_thoughts = algorithm_of_thoughts
        self.tree_of_thoughts = tree_of_thoughts
        self.tool_choice = tool_choice
        self.planning = planning
        self.planning_prompt = planning_prompt
        self.custom_planning_prompt = custom_planning_prompt
        self.rules = rules
        self.custom_tools_prompt = custom_tools_prompt
        self.memory_chunk_size = memory_chunk_size
        self.agent_ops_on = agent_ops_on
        self.log_directory = log_directory
        self.tool_system_prompt = tool_system_prompt
        self.max_tokens = max_tokens
        self.frequency_penalty = frequency_penalty
        self.presence_penalty = presence_penalty
        self.temperature = temperature
        self.workspace_dir = workspace_dir
        self.timeout = timeout
        self.created_at = created_at
        self.return_step_meta = return_step_meta
        self.tags = tags
        self.use_cases = use_cases
        self.name = agent_name
        self.description = agent_description
        self.agent_output = agent_output
        self.step_pool = step_pool
        self.print_every_step = print_every_step
        self.time_created = time_created
        self.data_memory = data_memory
        self.load_yaml_path = load_yaml_path
        self.tokenizer = tokenizer
        self.auto_generate_prompt = auto_generate_prompt
        self.rag_every_loop = rag_every_loop
        self.plan_enabled = plan_enabled
        self.artifacts_on = artifacts_on
        self.artifacts_output_path = artifacts_output_path
        self.artifacts_file_extension = artifacts_file_extension
        self.device = device
        self.all_cores = all_cores
        self.device_id = device_id
        self.scheduled_run_date = scheduled_run_date
        self.do_not_use_cluster_ops = do_not_use_cluster_ops
        self.all_gpus = all_gpus
        self.model_name = model_name
        self.llm_args = llm_args
        self.load_state_path = load_state_path
        self.role = role
        self.print_on = print_on
        self.tools_list_dictionary = tools_list_dictionary
        self.mcp_url = mcp_url
        self.mcp_urls = mcp_urls
        self.react_on = react_on
        self.safety_prompt_on = safety_prompt_on
        self.random_models_on = random_models_on
        self.mcp_config = mcp_config
        self.top_p = top_p
        self.conversation_schema = conversation_schema
        self.aditional_llm_config = aditional_llm_config
        self.llm_base_url = llm_base_url
        self.llm_api_key = llm_api_key
        self.rag_config = rag_config
        self.tool_call_summary = tool_call_summary
        self.output_raw_json_from_tool_call = (
            output_raw_json_from_tool_call
        )
        self.summarize_multiple_images = summarize_multiple_images
        self.tool_retry_attempts = tool_retry_attempts
        self.speed_mode = speed_mode
        self.reasoning_prompt_on = reasoning_prompt_on

        # Initialize the feedback
        self.feedback = []

        # self.init_handling()
        self.setup_config()

        self.short_memory = self.short_memory_init()

        if exists(self.docs_folder):
            self.get_docs_from_doc_folders()

        if exists(self.tool_schema) or exists(self.list_base_models):
            self.handle_tool_schema_ops()

        if exists(self.sop) or exists(self.sop_list):
            self.handle_sop_ops()

        if self.interactive is True:
            self.reasoning_prompt_on = False

        if self.reasoning_prompt_on is True and (
            (isinstance(self.max_loops, int) and self.max_loops >= 2)
            or self.max_loops == "auto"
        ):
            self.system_prompt += generate_reasoning_prompt(
                self.max_loops
            )

        if self.react_on is True:
            self.system_prompt += REACT_SYS_PROMPT

        # Run sequential operations after all concurrent tasks are done
        # self.agent_output = self.agent_output_model()
        if self.autosave is True:
            log_agent_data(self.to_dict())

        if exists(self.tools):
            self.tool_handling()

        if self.llm is None:
            self.llm = self.llm_handling()

        if self.random_models_on is True:
            self.model_name = set_random_models_for_agents()

        if self.long_term_memory is not None:
            self.rag_handler = self.rag_setup_handling()

        if self.dashboard is True:
            self.print_dashboard()

        self.reliability_check()

    def rag_setup_handling(self):
        return AgentRAGHandler(
            long_term_memory=self.long_term_memory,
            config=self.rag_config,
            agent_name=self.agent_name,
            verbose=self.verbose,
        )

    def tool_handling(self):

        self.tool_struct = BaseTool(
            tools=self.tools,
            verbose=self.verbose,
        )

        # Convert all the tools into a list of dictionaries
        self.tools_list_dictionary = (
            convert_multiple_functions_to_openai_function_schema(
                self.tools
            )
        )

        self.short_memory.add(
            role=self.agent_name,
            content=self.tools_list_dictionary,
        )

    def short_memory_init(self):
        prompt = ""

        # Add agent name, description, and instructions to the prompt
        if self.agent_name is not None:
            prompt += f"\n Name: {self.agent_name}"
        elif self.agent_description is not None:
            prompt += f"\n Description: {self.agent_description}"
        elif self.system_prompt is not None:
            prompt += f"\n Instructions: {self.system_prompt}"
        else:
            prompt = self.system_prompt

        if self.safety_prompt_on is True:
            prompt += SAFETY_PROMPT

        # Initialize the short term memory
        memory = Conversation(
            system_prompt=prompt,
            user=self.user_name,
            rules=self.rules,
            token_count=(
                self.conversation_schema.count_tokens
                if self.conversation_schema
                else False
            ),
            message_id_on=(
                self.conversation_schema.message_id_on
                if self.conversation_schema
                else False
            ),
            time_enabled=(
                self.conversation_schema.time_enabled
                if self.conversation_schema
                else False
            ),
        )

        return memory

    def agent_output_model(self):
        # Many steps
        id = agent_id()

        return ManySteps(
            agent_id=id,
            agent_name=self.agent_name,
            # run_id=run_id,
            task="",
            max_loops=self.max_loops,
            steps=self.short_memory.to_dict(),
            full_history=self.short_memory.get_str(),
            total_tokens=count_tokens(
                text=self.short_memory.get_str()
            ),
            stopping_token=self.stopping_token,
            interactive=self.interactive,
            dynamic_temperature_enabled=self.dynamic_temperature_enabled,
        )

    def llm_handling(self, *args, **kwargs):
        """Initialize the LiteLLM instance with combined configuration from all sources.

        This method combines llm_args, tools_list_dictionary, MCP tools, and any additional
        arguments passed to this method into a single unified configuration.

        Args:
            *args: Positional arguments that can be used for additional configuration.
                  If a single dictionary is passed, it will be merged into the configuration.
                  Other types of args will be stored under 'additional_args' key.
            **kwargs: Keyword arguments that will be merged into the LiteLLM configuration.
                     These take precedence over existing configuration.

        Returns:
            LiteLLM: The initialized LiteLLM instance
        """
        # Use cached instance if available
        if self.llm is not None:
            return self.llm

        if self.model_name is None:
            self.model_name = "gpt-4o-mini"

        # Determine if parallel tool calls should be enabled
        if exists(self.tools) and len(self.tools) >= 2:
            parallel_tool_calls = True
        elif exists(self.mcp_url) or exists(self.mcp_urls):
            parallel_tool_calls = True
        elif exists(self.mcp_config):
            parallel_tool_calls = True
        else:
            parallel_tool_calls = False

        try:
            # Base configuration that's always included
            common_args = {
                "model_name": self.model_name,
                "temperature": self.temperature,
                "max_tokens": self.max_tokens,
                "system_prompt": self.system_prompt,
                "stream": self.streaming_on,
            }

            # Initialize tools_list_dictionary, if applicable
            tools_list = []

            # Append tools from different sources
            if self.tools_list_dictionary is not None:
                tools_list.extend(self.tools_list_dictionary)

            if exists(self.mcp_url) or exists(self.mcp_urls):
                tools_list.extend(self.add_mcp_tools_to_memory())

            # Additional arguments for LiteLLM initialization
            additional_args = {}

            if self.llm_args is not None:
                additional_args.update(self.llm_args)

            if tools_list:
                additional_args.update(
                    {
                        "tools_list_dictionary": tools_list,
                        "tool_choice": "auto",
                        "parallel_tool_calls": parallel_tool_calls,
                    }
                )

            if exists(self.mcp_url) or exists(self.mcp_urls):
                additional_args.update({"mcp_call": True})

            # if args or kwargs are provided, then update the additional_args
            if args or kwargs:
                # Handle keyword arguments first
                if kwargs:
                    additional_args.update(kwargs)

                # Handle positional arguments (args)
                # These could be additional configuration parameters
                # that should be merged into the additional_args
                if args:
                    # If args contains a dictionary, merge it directly
                    if len(args) == 1 and isinstance(args[0], dict):
                        additional_args.update(args[0])
                    else:
                        # For other types of args, log them for debugging
                        # and potentially handle them based on their type
                        logger.debug(
                            f"Received positional args in llm_handling: {args}"
                        )
                        # You can add specific handling for different arg types here
                        # For now, we'll add them as additional configuration
                        additional_args.update(
                            {"additional_args": args}
                        )

            # Final LiteLLM initialization with combined arguments
            self.llm = LiteLLM(**{**common_args, **additional_args})

            return self.llm
        except AgentLLMInitializationError as e:
            logger.error(
                f"AgentLLMInitializationError: Agent Name: {self.agent_name} Error in llm_handling: {e} Your current configuration is not supported. Please check the configuration and parameters."
            )
            return None

    def add_mcp_tools_to_memory(self):
        """
        Adds MCP tools to the agent's short-term memory.

        This function checks for either a single MCP URL or multiple MCP URLs and adds the available tools
        to the agent's memory. The tools are listed in JSON format.

        Raises:
            Exception: If there's an error accessing the MCP tools
        """
        try:
            if exists(self.mcp_url):
                tools = get_mcp_tools_sync(server_path=self.mcp_url)
            elif exists(self.mcp_config):
                tools = get_mcp_tools_sync(connection=self.mcp_config)
                # logger.info(f"Tools: {tools}")
            elif exists(self.mcp_urls):
                tools = get_tools_for_multiple_mcp_servers(
                    urls=self.mcp_urls,
                    output_type="str",
                )
                # print(f"Tools: {tools} for {self.mcp_urls}")
            else:
                raise AgentMCPConnectionError(
                    "mcp_url must be either a string URL or MCPConnection object"
                )

            if (
                exists(self.mcp_url)
                or exists(self.mcp_urls)
                or exists(self.mcp_config)
            ):
                if self.print_on is True:
                    self.pretty_print(
                        f"✨ [SYSTEM] Successfully integrated {len(tools)} MCP tools into agent: {self.agent_name} | Status: ONLINE | Time: {time.strftime('%H:%M:%S')} ✨",
                        loop_count=0,
                    )

            return tools
        except AgentMCPConnectionError as e:
            logger.error(f"Error in MCP connection: {e}")
            raise e

    def setup_config(self):
        # The max_loops will be set dynamically if the dynamic_loop
        if self.dynamic_loops is True:
            logger.info("Dynamic loops enabled")
            self.max_loops = "auto"

        # If multimodal = yes then set the sop to the multimodal sop
        if self.multi_modal is True:
            self.sop = MULTI_MODAL_AUTO_AGENT_SYSTEM_PROMPT_1

        # If the preset stopping token is enabled then set the stopping token to the preset stopping token
        if self.preset_stopping_token is not None:
            self.stopping_token = "<DONE>"

    def check_model_supports_utilities(
        self, img: Optional[str] = None
    ) -> bool:
        """
        Check if the current model supports vision capabilities.

        Args:
            img (str, optional): Image input to check vision support for. Defaults to None.

        Returns:
            bool: True if model supports vision and image is provided, False otherwise.
        """
        from litellm.utils import (
            supports_vision,
            supports_function_calling,
            supports_parallel_function_calling,
        )

        # Only check vision support if an image is provided
        if img is not None:
            out = supports_vision(self.model_name)
            if out is False:
                logger.error(
                    f"[Agent: {self.agent_name}] Model '{self.model_name}' does not support vision capabilities. "
                    f"Image input was provided: {img[:100]}{'...' if len(img) > 100 else ''}. "
                    f"Please use a vision-enabled model."
                )

        if self.tools_list_dictionary is not None:
            out = supports_function_calling(self.model_name)
            if out is False:
                logger.error(
                    f"[Agent: {self.agent_name}] Model '{self.model_name}' does not support function calling capabilities. "
                    f"tools_list_dictionary is set: {self.tools_list_dictionary}. "
                    f"Please use a function calling-enabled model."
                )

        if self.tools is not None:
            if len(self.tools) > 2:
                out = supports_parallel_function_calling(
                    self.model_name
                )
                if out is False:
                    logger.error(
                        f"[Agent: {self.agent_name}] Model '{self.model_name}' does not support parallel function calling capabilities. "
                        f"Please use a parallel function calling-enabled model."
                    )

        return None

    def check_if_no_prompt_then_autogenerate(self, task: str = None):
        """
        Checks if auto_generate_prompt is enabled and generates a prompt by combining agent name, description and system prompt if available.
        Falls back to task if all other fields are missing.

        Args:
            task (str, optional): The task to use as a fallback if name, description and system prompt are missing. Defaults to None.
        """
        if self.auto_generate_prompt is True:
            # Collect all available prompt components
            components = []

            if self.agent_name:
                components.append(self.agent_name)

            if self.agent_description:
                components.append(self.agent_description)

            if self.system_prompt:
                components.append(self.system_prompt)

            # If no components available, fall back to task
            if not components and task:
                logger.warning(
                    "No agent details found. Using task as fallback for prompt generation."
                )
                self.system_prompt = auto_generate_prompt(
                    task=task, model=self.llm
                )
            else:
                # Combine all available components
                combined_prompt = " ".join(components)
                logger.info(
                    f"Auto-generating prompt from: {', '.join(components)}"
                )
                self.system_prompt = auto_generate_prompt(
                    combined_prompt, self.llm
                )
                self.short_memory.add(
                    role="system", content=self.system_prompt
                )

            logger.info("Auto-generated prompt successfully.")

    def set_system_prompt(self, system_prompt: str):
        """Set the system prompt"""
        self.system_prompt = system_prompt

    def provide_feedback(self, feedback: str) -> None:
        """Allow users to provide feedback on the responses."""
        self.feedback.append(feedback)
        logging.info(f"Feedback received: {feedback}")

    def _check_stopping_condition(self, response: str) -> bool:
        """Check if the stopping condition is met."""
        try:
            if self.stopping_condition:
                return self.stopping_condition(response)
            return False
        except Exception as error:
            logger.error(
                f"Error checking stopping condition: {error}"
            )

    def dynamic_temperature(self):
        """
        1. Check the self.llm object for the temperature
        2. If the temperature is not present, then use the default temperature
        3. If the temperature is present, then dynamically change the temperature
        4. for every loop you can randomly change the temperature on a scale from 0.0 to 1.0
        """
        try:
            if hasattr(self.llm, "temperature"):
                # Randomly change the temperature attribute of self.llm object
                self.llm.temperature = random.uniform(0.0, 1.0)
            else:
                # Use a default temperature
                self.llm.temperature = 0.5
        except Exception as error:
            logger.error(
                f"Error dynamically changing temperature: {error}"
            )

    def print_dashboard(self):
        tools_activated = True if self.tools is not None else False
        mcp_activated = True if self.mcp_url is not None else False
        formatter.print_panel(
            f"""
            
            🤖 Agent {self.agent_name} Dashboard 🚀
            ════════════════════════════════════════════════════════════
            
            🎯 Agent {self.agent_name} Status: ONLINE & OPERATIONAL
            ────────────────────────────────────────────────────────────
            
            📋 Agent Identity:
            • 🏷️  Name: {self.agent_name}
            • 📝 Description: {self.agent_description}
            
            ⚙️  Technical Specifications:
            • 🤖 Model: {self.model_name}
            • 🔄 Internal Loops: {self.max_loops}
            • 🎯 Max Tokens: {self.max_tokens}
            • 🌡️  Dynamic Temperature: {self.dynamic_temperature_enabled}
            
            🔧 System Modules:
            • 🛠️  Tools Activated: {tools_activated}
            • 🔗 MCP Activated: {mcp_activated}
            
            ════════════════════════════════════════════════════════════
            🚀 Ready for Tasks 🚀
                              
            """,
            title=f"Agent {self.agent_name} Dashboard",
        )

    # Main function
    def _run(
        self,
        task: Optional[Union[str, Any]] = None,
        img: Optional[str] = None,
        streaming_callback: Optional[Callable[[str], None]] = None,
        *args,
        **kwargs,
    ) -> Any:
        """
        run the agent

        Args:
            task (str): The task to be performed.
            img (str): The image to be processed.
            is_last (bool): Indicates if this is the last task.

        Returns:
            Any: The output of the agent.
            (string, list, json, dict, yaml, xml)

        Examples:
            agent(task="What is the capital of France?")
            agent(task="What is the capital of France?", img="path/to/image.jpg")
            agent(task="What is the capital of France?", img="path/to/image.jpg", is_last=True)
        """
        try:

            self.check_if_no_prompt_then_autogenerate(task)

            self.check_model_supports_utilities(img=img)

            self.short_memory.add(role=self.user_name, content=task)

            if self.plan_enabled is True:
                self.plan(task)

            # Set the loop count
            loop_count = 0

            # Clear the short memory
            response = None

            # Autosave
            if self.autosave:
                log_agent_data(self.to_dict())
                self.save()

            while (
                self.max_loops == "auto"
                or loop_count < self.max_loops
            ):
                loop_count += 1

                if (
                    isinstance(self.max_loops, int)
                    and self.max_loops >= 2
                ):
                    if self.reasoning_prompt_on is True:
                        self.short_memory.add(
                            role=self.agent_name,
                            content=f"Current Internal Reasoning Loop: {loop_count}/{self.max_loops}",
                        )

                # If it is the final loop, then add the final loop message
                if (
                    loop_count >= 2
                    and isinstance(self.max_loops, int)
                    and loop_count == self.max_loops
                ):
                    if self.reasoning_prompt_on is True:
                        self.short_memory.add(
                            role=self.agent_name,
                            content=f"🎉 Final Internal Reasoning Loop: {loop_count}/{self.max_loops} Prepare your comprehensive response.",
                        )

                # Dynamic temperature
                if self.dynamic_temperature_enabled is True:
                    self.dynamic_temperature()

                # Task prompt
                task_prompt = (
                    self.short_memory.return_history_as_string()
                )

                                # If streaming is OFF, use the simple, non-streaming path
                if not self.streaming_on:
                    attempt = 0
                    success = False
                    while attempt < self.retry_attempts and not success:
                        try:
                            if img is not None:
                                response = self.call_llm(
                                    task=task_prompt,
                                    img=img,
                                    current_loop=loop_count,
                                    streaming_callback=streaming_callback,
                                    *args,
                                    **kwargs,
                                )
                            else:
                                response = self.call_llm(
                                    task=task_prompt,
                                    current_loop=loop_count,
                                    streaming_callback=streaming_callback,
                                    *args,
                                    **kwargs,
                                )

                            # Parse the response from the agent with the output type
                            if exists(self.tools_list_dictionary):
                                if isinstance(response, BaseModel):
                                    response = response.model_dump()

                            response = self.parse_llm_output(response)
                            self.short_memory.add(role=self.agent_name, content=response)
                                
                            if self.print_on is True:
                                if isinstance(response, list):
                                    self.pretty_print(
                                        f"Structured Output - Attempting Function Call Execution [{time.strftime('%H:%M:%S')}] \n\n Output: {format_data_structure(response)} ",
                                        loop_count,
                                    )
                                else:
                                    self.pretty_print(response, loop_count)

                            # Check and execute callable tools
                            if exists(self.tools):
                                self.tool_execution_retry(response, loop_count)

                            # Handle MCP tools
                            if (
                                exists(self.mcp_url)
                                or exists(self.mcp_config)
                                or exists(self.mcp_urls)
                            ):
                                if response is not None:
                                    self.mcp_tool_handling(
                                        response=response,
                                        current_loop=loop_count,
                                    )
                                else:
                                    logger.warning(
                                        f"LLM returned None response in loop {loop_count}, skipping MCP tool handling"
                                    )

                            success = True  # Exit retry loop
                        except Exception as e:
                            logger.error(f"Attempt {attempt + 1} failed: {e}")
                            attempt += 1
                            if attempt >= self.retry_attempts:
                                logger.error("All retry attempts failed.")
                                break  # Exit main loop if retries fail

                # If streaming is ON, use the new real-time tool execution path
                else:
                    try:
                        # Get the raw streaming response directly from the underlying LLM client
                        # Bypass the LiteLLM wrapper's post-processing for streaming
                        raw_messages = self.short_memory.to_dict()
                        
                        # Convert to proper OpenAI message format
                        messages = []
                        for msg in raw_messages:
                            # Normalize role names to lowercase
                            role = msg.get('role', '').lower()
                            content = msg.get('content', '')
                            
                            # Map common role variants to standard OpenAI roles
                            role_mapping = {
                                'system': 'system',
                                'user': 'user', 
                                'assistant': 'assistant',
                                'human': 'user',  # Map Human to user
                                'tool executor': 'assistant',  # Map Tool Executor to assistant
                                'database': 'assistant',  # Map Database to assistant
                            }
                            normalized_role = role_mapping.get(role, 'assistant')
                            
                            # Ensure content is in string format (not complex objects)
                            if isinstance(content, (dict, list)):
                                content = str(content)
                            elif not isinstance(content, str):
                                content = str(content)
                            
                            # Create properly formatted OpenAI message
                            openai_msg = {
                                'role': normalized_role,
                                'content': content
                            }
                            messages.append(openai_msg)
                        
                        # Prepare completion parameters for direct streaming
                        completion_params = {
                            "model": self.llm.model_name,
                            "messages": messages,
                            "stream": True,
                            "max_tokens": self.max_tokens,
                            "temperature": self.temperature,
                        }
                        
                        # Add tools if available
                        if self.tools_list_dictionary:
                            completion_params["tools"] = self.tools_list_dictionary
                            completion_params["tool_choice"] = "auto"
                        
                        # Add image if provided
                        if img is not None:
                            # Add image to the last message
                            if messages and len(messages) > 0:
                                last_message = messages[-1]
                                if isinstance(last_message.get("content"), str):
                                    last_message["content"] = [
                                        {"type": "text", "text": last_message["content"]},
                                        {"type": "image_url", "image_url": {"url": img}}
                                    ]
                        
                        # Get raw stream using the underlying client
                        from litellm import completion
                        stream = completion(**completion_params)

                        full_text_response = ""
                        tool_calls_in_stream = []
                        current_tool_call = None
                        tool_call_buffer = ""

                        if self.print_on:
                            print(f"🤖 {self.agent_name}: ", end="", flush=True)

                        # Process streaming chunks in real-time
                        for chunk in stream:
                            # Debug: Log chunk processing if verbose
                            if self.verbose:
                                logger.debug(f"Processing streaming chunk: {type(chunk)}")
                            
                            chunk_type = getattr(chunk, 'type', None)

                            # Anthropic-style stream parsing
                            if chunk_type == 'content_block_start' and hasattr(chunk, 'content_block') and chunk.content_block.type == 'tool_use':
                                tool_name = chunk.content_block.name
                                if self.print_on:
                                    print(f"\n🔧 Tool Call: {tool_name}...", flush=True)
                                current_tool_call = {"id": chunk.content_block.id, "name": tool_name, "input": ""}
                                tool_call_buffer = ""
                            
                            elif chunk_type == 'content_block_delta' and hasattr(chunk, 'delta'):
                                if chunk.delta.type == 'input_json_delta':
                                    tool_call_buffer += chunk.delta.partial_json
                                elif chunk.delta.type == 'text_delta':
                                    text_chunk = chunk.delta.text
                                    full_text_response += text_chunk
                                    if self.print_on:
                                        print(text_chunk, end="", flush=True)

                            elif chunk_type == 'content_block_stop' and current_tool_call:
                                try:
                                    tool_input = json.loads(tool_call_buffer)
                                    current_tool_call["input"] = tool_input
                                    tool_calls_in_stream.append(current_tool_call)
                                except json.JSONDecodeError:
                                    logger.error(f"Failed to parse tool arguments: {tool_call_buffer}")
                                current_tool_call = None
                                tool_call_buffer = ""

                            # OpenAI-style stream parsing
                            elif hasattr(chunk, 'choices') and chunk.choices:
                                choice = chunk.choices[0]
                                if hasattr(choice, 'delta') and choice.delta:
                                    delta = choice.delta
                                    
                                    # Handle text content
                                    if hasattr(delta, 'content') and delta.content:
                                        text_chunk = delta.content
                                        full_text_response += text_chunk
                                        if self.print_on:
                                            print(text_chunk, end="", flush=True)
                                    
                                    # Handle tool calls in streaming chunks
                                    if hasattr(delta, 'tool_calls') and delta.tool_calls:
                                        for tool_call in delta.tool_calls:
                                            # Get tool call index 
                                            tool_index = getattr(tool_call, 'index', 0)
                                            
                                            # Ensure we have enough slots in the list
                                            while len(tool_calls_in_stream) <= tool_index:
                                                tool_calls_in_stream.append(None)
                                            
                                            if hasattr(tool_call, 'function') and tool_call.function:
                                                func = tool_call.function
                                                
                                                # If this slot is empty and we have a function name, create new tool call
                                                if tool_calls_in_stream[tool_index] is None and hasattr(func, 'name') and func.name:
                                                    if self.print_on:
                                                        print(f"\n🔧 Tool Call: {func.name}...", flush=True)
                                                    tool_calls_in_stream[tool_index] = {
                                                        "id": getattr(tool_call, 'id', f"call_{tool_index}"),
                                                        "name": func.name,
                                                        "arguments": ""
                                                    }
                                                
                                                # Accumulate arguments (whether it's a new call or continuation)
                                                if tool_calls_in_stream[tool_index] and hasattr(func, 'arguments') and func.arguments is not None:
                                                    tool_calls_in_stream[tool_index]["arguments"] += func.arguments
                                                    
                                                    if self.verbose:
                                                        logger.debug(f"Accumulated arguments for {tool_calls_in_stream[tool_index].get('name', 'unknown')}: '{tool_calls_in_stream[tool_index]['arguments']}'")
                                                    
                                                    # Try to parse if we have complete JSON
                                                    try:
                                                        args_dict = json.loads(tool_calls_in_stream[tool_index]["arguments"])
                                                        tool_calls_in_stream[tool_index]["input"] = args_dict
                                                        tool_calls_in_stream[tool_index]["arguments_complete"] = True
                                                        if self.verbose:
                                                            logger.info(f"Complete tool call for {tool_calls_in_stream[tool_index]['name']} with args: {args_dict}")
                                                    except json.JSONDecodeError:
                                                        # Not complete yet, continue accumulating
                                                        pass

                        if self.print_on:
                            print()  # Newline after streaming text

                        # After the stream is complete, check if any tools were called
                        if tool_calls_in_stream:
                            # Add the partial text response to memory
                            if full_text_response.strip():
                                self.short_memory.add(role=self.agent_name, content=full_text_response)

                            # Format tool calls for execution - only execute complete tool calls
                            formatted_tool_calls = []
                            for tc in tool_calls_in_stream:
                                # Only execute tool calls that have complete arguments
                                if tc.get("input") or tc.get("arguments_complete"):
                                    # Use input if available, otherwise parse arguments
                                    if "input" in tc:
                                        args_to_use = tc["input"]
                                    else:
                                        try:
                                            args_to_use = json.loads(tc.get("arguments", "{}"))
                                        except json.JSONDecodeError:
                                            logger.warning(f"Could not parse arguments for tool {tc.get('name')}: {tc.get('arguments')}")
                                            continue
                                    
                                    formatted_tool_calls.append({
                                        "type": "function",
                                        "function": {"name": tc["name"], "arguments": json.dumps(args_to_use)},
                                        "id": tc["id"]
                                    })

                            # Execute all buffered tool calls if we have any complete ones
                            if formatted_tool_calls:
                                if self.verbose:
                                    logger.info(f"Executing {len(formatted_tool_calls)} tool calls: {formatted_tool_calls}")
                                
                                tool_results = self.tool_struct.execute_function_calls_from_api_response(
                                    {"choices": [{"message": {"tool_calls": formatted_tool_calls}}]}
                                )
                                
                                if self.verbose:
                                    logger.info(f"Tool execution results: {tool_results}")
                            else:
                                if self.verbose:
                                    logger.warning(f"No complete tool calls found. Tool calls in stream: {tool_calls_in_stream}")
                                tool_results = []

                            # Add tool results to memory
                            self.short_memory.add(role="Tool Executor", content=format_data_structure(tool_results))
                            if self.print_on:
                                formatter.print_panel(
                                    f"Tool Executed Successfully [{time.strftime('%H:%M:%S')}]\nResults:\n{format_data_structure(tool_results)}", 
                                    "Tool Execution Result"
                                )

                            # Make a final call to the LLM to summarize the tool results if tool_call_summary is enabled
                            if self.tool_call_summary:
                                temp_llm = self.temp_llm_instance_for_tool_summary()
                                final_summary_response = temp_llm.run(
                                    task=f"Please analyze and summarize the following tool execution output:\n\n{format_data_structure(tool_results)}"
                                )
                                
                                # Handle streaming for final tool summary in real-time execution
                                if self.streaming_on and hasattr(final_summary_response, "__iter__") and not isinstance(final_summary_response, str):
                                    # Collect chunks for conversation saving
                                    collected_chunks = []

                                    def on_chunk_received(chunk: str):
                                        """Callback to collect chunks as they arrive"""
                                        collected_chunks.append(chunk)
                                        if self.verbose:
                                            logger.debug(f"Real-time tool summary streaming chunk: {chunk[:50]}...")

                                    # Use the streaming panel to display and collect the response
                                    complete_response = formatter.print_streaming_panel(
                                        final_summary_response,
                                        title=f"🤖 Agent: {self.agent_name} - Tool Summary (Real-time)",
                                        style="green",
                                        collect_chunks=True,
                                        on_chunk_callback=on_chunk_received,
                                    )
                                    
                                    final_summary_response = complete_response
                                    
                                elif self.streaming_on and isinstance(final_summary_response, str):
                                    # If streaming is on but we got a string response, display it streamed
                                    if self.print_on:
                                        self.stream_response(final_summary_response, delay=0.01)
                                
                                response = self.parse_llm_output(final_summary_response)
                                self.short_memory.add(role=self.agent_name, content=response)
                                
                                # Only pretty_print if streaming is off (to avoid double printing)
                                if self.print_on and not self.streaming_on:
                                    self.pretty_print(response, loop_count)
                            else:
                                response = f"Tool execution completed: {format_data_structure(tool_results)}"

                        else:
                            # If no tools were called, the streamed text is the final response
                            response = full_text_response
                            if response.strip():
                                self.short_memory.add(role=self.agent_name, content=response)

                    except Exception as e:
                        logger.error(f"Error during streaming execution: {e}")
                        import traceback
                        traceback.print_exc()
                        break

                # Check stopping conditions
                if (
                    self.stopping_condition is not None
                    and self._check_stopping_condition(response)
                ):
                    logger.info(
                        f"Agent '{self.agent_name}' stopping condition met. "
                        f"Loop: {loop_count}, Response length: {len(str(response)) if response else 0}"
                    )
                    break
                elif (
                    self.stopping_func is not None
                    and self.stopping_func(response)
                ):
                    logger.info(
                        f"Agent '{self.agent_name}' stopping function condition met. "
                        f"Loop: {loop_count}, Response length: {len(str(response)) if response else 0}"
                    )
                    break

                if self.interactive:
<<<<<<< HEAD
=======

                    # logger.info("Interactive mode enabled.")
>>>>>>> 5f6f8c00
                    user_input = input("You: ")
                    if (
                        user_input.lower()
                        == self.custom_exit_command.lower()
                    ):
                        self.pretty_print(
                            "Exiting as per user request.",
                            loop_count=loop_count,
                        )
                        break
                    self.short_memory.add(
                        role=self.user_name, content=user_input
                    )

                if self.loop_interval:
                    logger.info(
                        f"Sleeping for {self.loop_interval} seconds"
                    )
                    time.sleep(self.loop_interval)

            if self.autosave is True:
                log_agent_data(self.to_dict())

                self.save()

            # Output formatting based on output_type
            return history_output_formatter(
                self.short_memory, type=self.output_type
            )

        except Exception as error:
            self._handle_run_error(error)

        except KeyboardInterrupt as error:
            self._handle_run_error(error)

    def __handle_run_error(self, error: any):
        import traceback

        if self.autosave is True:
            self.save()
            log_agent_data(self.to_dict())

        # Get detailed error information
        error_type = type(error).__name__
        error_message = str(error)
        traceback_info = traceback.format_exc()

        logger.error(
            f"An error occurred while running your agent {self.agent_name}.\n"
            f"Error Type: {error_type}\n"
            f"Error Message: {error_message}\n"
            f"Traceback:\n{traceback_info}\n"
            f"Agent State: {self.to_dict()}\n"
            f"Please optimize your input parameters, or create an issue on the Swarms GitHub and contact our team on Discord for support. "
            f"For technical support, refer to this document: https://docs.swarms.world/en/latest/swarms/support/"
        )

        raise error

    def _handle_run_error(self, error: any):
        # Handle error directly instead of using daemon thread
        # to ensure proper exception propagation
        self.__handle_run_error(error)

    async def arun(
        self,
        task: Optional[str] = None,
        img: Optional[str] = None,
        *args,
        **kwargs,
    ) -> Any:
        """
        Asynchronously runs the agent with the specified parameters.

        Args:
            task (Optional[str]): The task to be performed. Defaults to None.
            img (Optional[str]): The image to be processed. Defaults to None.
            is_last (bool): Indicates if this is the last task. Defaults to False.
            device (str): The device to use for execution. Defaults to "cpu".
            device_id (int): The ID of the GPU to use if device is set to "gpu". Defaults to 1.
            all_cores (bool): If True, uses all available CPU cores. Defaults to True.
            do_not_use_cluster_ops (bool): If True, does not use cluster operations. Defaults to True.
            all_gpus (bool): If True, uses all available GPUs. Defaults to False.
            *args: Additional positional arguments.
            **kwargs: Additional keyword arguments.

        Returns:
            Any: The result of the asynchronous operation.

        Raises:
            Exception: If an error occurs during the asynchronous operation.
        """
        try:
            return await asyncio.to_thread(
                self.run,
                task=task,
                img=img,
                *args,
                **kwargs,
            )
        except Exception as error:
            await self._handle_run_error(
                error
            )  # Ensure this is also async if needed

    def __call__(
        self,
        task: Optional[str] = None,
        img: Optional[str] = None,
        *args,
        **kwargs,
    ) -> Any:
        """Call the agent

        Args:
            task (Optional[str]): The task to be performed. Defaults to None.
            img (Optional[str]): The image to be processed. Defaults to None.
        """
        try:
            return self.run(
                task=task,
                img=img,
                *args,
                **kwargs,
            )
        except Exception as error:
            self._handle_run_error(error)

    def receive_message(
        self, agent_name: str, task: str, *args, **kwargs
    ):
        improved_prompt = (
            f"You have received a message from agent '{agent_name}':\n\n"
            f'"{task}"\n\n'
            "Please process this message and respond appropriately."
        )
        return self.run(task=improved_prompt, *args, **kwargs)

    def add_memory(self, message: str):
        """Add a memory to the agent

        Args:
            message (str): _description_

        Returns:
            _type_: _description_
        """
        logger.info(f"Adding memory: {message}")

        return self.short_memory.add(
            role=self.agent_name, content=message
        )

    def plan(self, task: str, *args, **kwargs) -> None:
        """
        Create a strategic plan for executing the given task.

        This method generates a step-by-step plan by combining the conversation
        history, planning prompt, and current task. The plan is then added to
        the agent's short-term memory for reference during execution.

        Args:
            task (str): The task to create a plan for
            *args: Additional positional arguments passed to the LLM
            **kwargs: Additional keyword arguments passed to the LLM

        Returns:
            None: The plan is stored in memory rather than returned

        Raises:
            Exception: If planning fails, the original exception is re-raised
        """
        try:
            # Get the current conversation history
            history = self.short_memory.get_str()

            plan_prompt = f"Create a comprehensive step-by-step plan to complete the following task: \n\n {task}"

            # Construct the planning prompt by combining history, planning prompt, and task
            if exists(self.planning_prompt):
                planning_prompt = f"{history}\n\n{self.planning_prompt}\n\nTask: {task}"
            else:
                planning_prompt = (
                    f"{history}\n\n{plan_prompt}\n\nTask: {task}"
                )

            # Generate the plan using the LLM
            plan = self.llm.run(task=planning_prompt, *args, **kwargs)

            # Store the generated plan in short-term memory
            self.short_memory.add(role=self.agent_name, content=plan)

            return None

        except Exception as error:
            logger.error(
                f"Failed to create plan for task '{task}': {error}"
            )
            raise error

    async def run_concurrent(self, task: str, *args, **kwargs):
        """
        Run a task concurrently.

        Args:
            task (str): The task to run.
        """
        try:
            logger.info(f"Running concurrent task: {task}")
            future = self.executor.submit(
                self.run, task, *args, **kwargs
            )
            result = await asyncio.wrap_future(future)
            logger.info(f"Completed task: {result}")
            return result
        except Exception as error:
            logger.error(
                f"Error running agent: {error} while running concurrently"
            )

    def run_concurrent_tasks(self, tasks: List[str], *args, **kwargs):
        """
        Run multiple tasks concurrently.

        Args:
            tasks (List[str]): A list of tasks to run.
        """
        try:
            logger.info(f"Running concurrent tasks: {tasks}")
            futures = [
                self.executor.submit(
                    self.run, task=task, *args, **kwargs
                )
                for task in tasks
            ]
            results = [future.result() for future in futures]
            logger.info(f"Completed tasks: {results}")
            return results
        except Exception as error:
            logger.error(f"Error running concurrent tasks: {error}")

    def bulk_run(self, inputs: List[Dict[str, Any]]) -> List[str]:
        """
        Generate responses for multiple input sets.

        Args:
            inputs (List[Dict[str, Any]]): A list of input dictionaries containing the necessary data for each run.

        Returns:
            List[str]: A list of response strings generated for each input set.

        Raises:
            Exception: If an error occurs while running the bulk tasks.
        """
        try:
            logger.info(f"Running bulk tasks: {inputs}")
            return [self.run(**input_data) for input_data in inputs]
        except Exception as error:
            logger.info(f"Error running bulk run: {error}", "red")

    async def arun_batched(
        self,
        tasks: List[str],
        *args,
        **kwargs,
    ):
        """Asynchronously runs a batch of tasks."""
        try:
            # Create a list of coroutines for each task
            coroutines = [
                self.arun(task=task, *args, **kwargs)
                for task in tasks
            ]
            # Use asyncio.gather to run them concurrently
            results = await asyncio.gather(*coroutines)
            return results
        except Exception as error:
            logger.error(f"Error running batched tasks: {error}")
            raise

    def reliability_check(self):
        from litellm.utils import (
            supports_function_calling,
            get_max_tokens,
        )
        from litellm import model_list

        if self.system_prompt is None:
            logger.warning(
                "The system prompt is not set. Please set a system prompt for the agent to improve reliability."
            )

        if self.agent_name is None:
            logger.warning(
                "The agent name is not set. Please set an agent name to improve reliability."
            )

        if self.max_loops is None or self.max_loops == 0:
            raise AgentInitializationError(
                "Max loops is not provided or is set to 0. Please set max loops to 1 or more."
            )

        if self.max_tokens is None or self.max_tokens == 0:
            self.max_tokens = get_max_tokens(self.model_name)

        if self.context_length is None or self.context_length == 0:
            raise AgentInitializationError(
                "Context length is not provided. Please set a valid context length."
            )

        if self.tools_list_dictionary is not None:
            if not supports_function_calling(self.model_name):
                logger.warning(
                    f"The model '{self.model_name}' does not support function calling. Please use a model that supports function calling."
                )

        try:
            if self.max_tokens > get_max_tokens(self.model_name):
                logger.warning(
                    f"Max tokens is set to {self.max_tokens}, but the model '{self.model_name}' only supports {get_max_tokens(self.model_name)} tokens. Please set max tokens to {get_max_tokens(self.model_name)} or less."
                )

        except Exception:
            pass

        if self.model_name not in model_list:
            logger.warning(
                f"The model '{self.model_name}' is not supported. Please use a supported model, or override the model name with the 'llm' parameter, which should be a class with a 'run(task: str)' method or a '__call__' method."
            )

    def save(self, file_path: str = None) -> None:
        """
        Save the agent state to a file using SafeStateManager with atomic writing
        and backup functionality. Automatically handles complex objects and class instances.

        Args:
            file_path (str, optional): Custom path to save the state.
                                    If None, uses configured paths.

        Raises:
            OSError: If there are filesystem-related errors
            Exception: For other unexpected errors
        """
        try:
            # Determine the save path
            resolved_path = (
                file_path
                or self.saved_state_path
                or f"{self.agent_name}_state.json"
            )

            # Ensure path has .json extension
            if not resolved_path.endswith(".json"):
                resolved_path += ".json"

            # Create full path including workspace directory
            full_path = os.path.join(
                self.workspace_dir, resolved_path
            )
            backup_path = full_path + ".backup"
            temp_path = full_path + ".temp"

            # Ensure workspace directory exists
            os.makedirs(os.path.dirname(full_path), exist_ok=True)

            # First save to temporary file using SafeStateManager
            SafeStateManager.save_state(self, temp_path)

            # If current file exists, create backup
            if os.path.exists(full_path):
                try:
                    os.replace(full_path, backup_path)
                except Exception as e:
                    logger.warning(f"Could not create backup: {e}")

            # Move temporary file to final location
            os.replace(temp_path, full_path)

            # Clean up old backup if everything succeeded
            if os.path.exists(backup_path):
                try:
                    os.remove(backup_path)
                except Exception as e:
                    logger.warning(
                        f"Could not remove backup file: {e}"
                    )

            # Log saved state information if verbose
            if self.verbose:
                self._log_saved_state_info(full_path)

            logger.info(
                f"Successfully saved agent state to: {full_path}"
            )

            # Handle additional component saves
            self._save_additional_components(full_path)

        except OSError as e:
            logger.error(
                f"Filesystem error while saving agent state: {e}"
            )
            raise
        except Exception as e:
            logger.error(f"Unexpected error saving agent state: {e}")
            raise

    def _save_additional_components(self, base_path: str) -> None:
        """Save additional agent components like memory."""
        try:
            # Save long term memory if it exists
            if (
                hasattr(self, "long_term_memory")
                and self.long_term_memory is not None
            ):
                memory_path = (
                    f"{os.path.splitext(base_path)[0]}_memory.json"
                )
                try:
                    self.long_term_memory.save(memory_path)
                    logger.info(
                        f"Saved long-term memory to: {memory_path}"
                    )
                except Exception as e:
                    logger.warning(
                        f"Could not save long-term memory: {e}"
                    )

            # Save memory manager if it exists
            if (
                hasattr(self, "memory_manager")
                and self.memory_manager is not None
            ):
                manager_path = f"{os.path.splitext(base_path)[0]}_memory_manager.json"
                try:
                    self.memory_manager.save_memory_snapshot(
                        manager_path
                    )
                    logger.info(
                        f"Saved memory manager state to: {manager_path}"
                    )
                except Exception as e:
                    logger.warning(
                        f"Could not save memory manager: {e}"
                    )

        except Exception as e:
            logger.warning(f"Error saving additional components: {e}")

    def enable_autosave(self, interval: int = 300) -> None:
        """
        Enable automatic saving of agent state using SafeStateManager at specified intervals.

        Args:
            interval (int): Time between saves in seconds. Defaults to 300 (5 minutes).
        """

        def autosave_loop():
            while self.autosave:
                try:
                    self.save()
                    if self.verbose:
                        logger.debug(
                            f"Autosaved agent state (interval: {interval}s)"
                        )
                except Exception as e:
                    logger.error(f"Autosave failed: {e}")
                time.sleep(interval)

        self.autosave = True
        self.autosave_thread = threading.Thread(
            target=autosave_loop,
            daemon=True,
            name=f"{self.agent_name}_autosave",
        )
        self.autosave_thread.start()
        logger.info(f"Enabled autosave with {interval}s interval")

    def disable_autosave(self) -> None:
        """Disable automatic saving of agent state."""
        if hasattr(self, "autosave"):
            self.autosave = False
            if hasattr(self, "autosave_thread"):
                self.autosave_thread.join(timeout=1)
                delattr(self, "autosave_thread")
            logger.info("Disabled autosave")

    def cleanup(self) -> None:
        """Cleanup method to be called on exit. Ensures final state is saved."""
        try:
            if getattr(self, "autosave", False):
                logger.info(
                    "Performing final autosave before exit..."
                )
                self.disable_autosave()
                self.save()
        except Exception as e:
            logger.error(f"Error during cleanup: {e}")

    def load(self, file_path: str = None) -> None:
        """
        Load agent state from a file using SafeStateManager.
        Automatically preserves class instances and complex objects.

        Args:
            file_path (str, optional): Path to load state from.
                                    If None, uses default path from agent config.

        Raises:
            FileNotFoundError: If state file doesn't exist
            Exception: If there's an error during loading
        """
        try:
            # Resolve load path conditionally with a check for self.load_state_path
            resolved_path = (
                file_path
                or self.load_state_path
                or (
                    f"{self.saved_state_path}.json"
                    if self.saved_state_path
                    else (
                        f"{self.agent_name}.json"
                        if self.agent_name
                        else (
                            f"{self.workspace_dir}/{self.agent_name}_state.json"
                            if self.workspace_dir and self.agent_name
                            else None
                        )
                    )
                )
            )

            # Load state using SafeStateManager
            SafeStateManager.load_state(self, resolved_path)

            # Reinitialize any necessary runtime components
            self._reinitialize_after_load()

            if self.verbose:
                self._log_loaded_state_info(resolved_path)

        except FileNotFoundError:
            logger.error(f"State file not found: {resolved_path}")
            raise
        except Exception as e:
            logger.error(f"Error loading agent state: {e}")
            raise

    def _reinitialize_after_load(self) -> None:
        """
        Reinitialize necessary components after loading state.
        Called automatically after load() to ensure all components are properly set up.
        """
        try:
            # Reinitialize conversation if needed
            if (
                not hasattr(self, "short_memory")
                or self.short_memory is None
            ):
                self.short_memory = Conversation(
                    system_prompt=self.system_prompt,
                    time_enabled=False,
                    user=self.user_name,
                    rules=self.rules,
                )

            # Reinitialize executor if needed
            # if not hasattr(self, "executor") or self.executor is None:
            with ThreadPoolExecutor(
                max_workers=os.cpu_count()
            ) as executor:
                self.executor = executor

            # # Reinitialize tool structure if needed
            # if hasattr(self, 'tools') and (self.tools or getattr(self, 'list_base_models', None)):
            #     self.tool_struct = BaseTool(
            #         tools=self.tools,
            #         base_models=getattr(self, 'list_base_models', None),
            #         tool_system_prompt=self.tool_system_prompt
            #     )

        except Exception as e:
            logger.error(f"Error reinitializing components: {e}")
            raise

    def _log_saved_state_info(self, file_path: str) -> None:
        """Log information about saved state for debugging"""
        try:
            state_dict = SafeLoaderUtils.create_state_dict(self)
            preserved = SafeLoaderUtils.preserve_instances(self)

            logger.info(f"Saved agent state to: {file_path}")
            logger.debug(
                f"Saved {len(state_dict)} configuration values"
            )
            logger.debug(
                f"Preserved {len(preserved)} class instances"
            )

            if self.verbose:
                logger.debug("Preserved instances:")
                for name, instance in preserved.items():
                    logger.debug(
                        f"  - {name}: {type(instance).__name__}"
                    )
        except Exception as e:
            logger.error(f"Error logging state info: {e}")

    def _log_loaded_state_info(self, file_path: str) -> None:
        """Log information about loaded state for debugging"""
        try:
            state_dict = SafeLoaderUtils.create_state_dict(self)
            preserved = SafeLoaderUtils.preserve_instances(self)

            logger.info(f"Loaded agent state from: {file_path}")
            logger.debug(
                f"Loaded {len(state_dict)} configuration values"
            )
            logger.debug(
                f"Preserved {len(preserved)} class instances"
            )

            if self.verbose:
                logger.debug("Current class instances:")
                for name, instance in preserved.items():
                    logger.debug(
                        f"  - {name}: {type(instance).__name__}"
                    )
        except Exception as e:
            logger.error(f"Error logging state info: {e}")

    def get_saveable_state(self) -> Dict[str, Any]:
        """
        Get a dictionary of all saveable state values.
        Useful for debugging or manual state inspection.

        Returns:
            Dict[str, Any]: Dictionary of saveable values
        """
        return SafeLoaderUtils.create_state_dict(self)

    def get_preserved_instances(self) -> Dict[str, Any]:
        """
        Get a dictionary of all preserved class instances.
        Useful for debugging or manual state inspection.

        Returns:
            Dict[str, Any]: Dictionary of preserved instances
        """
        return SafeLoaderUtils.preserve_instances(self)

    def graceful_shutdown(self):
        """Gracefully shutdown the system saving the state"""
        logger.info("Shutting down the system...")
        return self.save()

    def analyze_feedback(self):
        """Analyze the feedback for issues"""
        feedback_counts = {}
        for feedback in self.feedback:
            if feedback in feedback_counts:
                feedback_counts[feedback] += 1
            else:
                feedback_counts[feedback] = 1
        print(f"Feedback counts: {feedback_counts}")

    def undo_last(self) -> Tuple[str, str]:
        """
        Response the last response and return the previous state

        Example:
        # Feature 2: Undo functionality
        response = agent.run("Another task")
        print(f"Response: {response}")
        previous_state, message = agent.undo_last()
        print(message)

        """
        if len(self.short_memory) < 2:
            return None, None

        # Remove the last response but keep the last state, short_memory is a dict
        self.short_memory.delete(-1)

        # Get the previous state
        previous_state = self.short_memory[-1]
        return previous_state, f"Restored to {previous_state}"

    # Response Filtering
    def add_response_filter(self, filter_word: str) -> None:
        """
        Add a response filter to filter out certain words from the response

        Example:
        agent.add_response_filter("Trump")
        agent.run("Generate a report on Trump")


        """
        logger.info(f"Adding response filter: {filter_word}")
        self.response_filters.append(filter_word)

    def apply_response_filters(self, response: str) -> str:
        """
        Apply the response filters to the response

        """
        logger.info(
            f"Applying response filters to response: {response}"
        )
        for word in self.response_filters:
            response = response.replace(word, "[FILTERED]")
        return response

    def filtered_run(self, task: str) -> str:
        """
        # Feature 3: Response filtering
        agent.add_response_filter("report")
        response = agent.filtered_run("Generate a report on finance")
        print(response)
        """
        logger.info(f"Running filtered task: {task}")
        raw_response = self.run(task)
        return self.apply_response_filters(raw_response)

    def save_to_yaml(self, file_path: str) -> None:
        """
        Save the agent to a YAML file

        Args:
            file_path (str): The path to the YAML file
        """
        try:
            logger.info(f"Saving agent to YAML file: {file_path}")
            with open(file_path, "w") as f:
                yaml.dump(self.to_dict(), f)
        except Exception as error:
            logger.error(f"Error saving agent to YAML: {error}")
            raise error

    def get_llm_parameters(self):
        return str(vars(self.llm))

    def update_system_prompt(self, system_prompt: str):
        """Upddate the system message"""
        self.system_prompt = system_prompt

    def update_max_loops(self, max_loops: Union[int, str]):
        """Update the max loops"""
        self.max_loops = max_loops

    def update_loop_interval(self, loop_interval: int):
        """Update the loop interval"""
        self.loop_interval = loop_interval

    def update_retry_attempts(self, retry_attempts: int):
        """Update the retry attempts"""
        self.retry_attempts = retry_attempts

    def update_retry_interval(self, retry_interval: int):
        """Update the retry interval"""
        self.retry_interval = retry_interval

    def reset(self):
        """Reset the agent"""
        self.short_memory = None

    def ingest_docs(self, docs: List[str], *args, **kwargs):
        """Ingest the docs into the memory

        Args:
            docs (List[str]): Documents of pdfs, text, csvs

        Returns:
            None
        """
        try:
            # Process all documents and combine their content
            all_data = []
            for doc in docs:
                data = data_to_text(doc)
                all_data.append(f"Document: {doc}\n{data}")

            # Combine all document content
            combined_data = "\n\n".join(all_data)

            return self.short_memory.add(
                role=self.user_name, content=combined_data
            )
        except Exception as error:
            logger.info(f"Error ingesting docs: {error}", "red")

    def ingest_pdf(self, pdf: str):
        """Ingest the pdf into the memory

        Args:
            pdf (str): file path of pdf
        """
        try:
            logger.info(f"Ingesting pdf: {pdf}")
            text = pdf_to_text(pdf)
            return self.short_memory.add(
                role=self.user_name, content=text
            )
        except Exception as error:
            logger.info(f"Error ingesting pdf: {error}", "red")

    def receieve_message(self, name: str, message: str):
        """Receieve a message"""
        try:
            message = f"{name}: {message}"
            return self.short_memory.add(role=name, content=message)
        except Exception as error:
            logger.info(f"Error receiving message: {error}")
            raise error

    def send_agent_message(
        self, agent_name: str, message: str, *args, **kwargs
    ):
        """Send a message to the agent"""
        try:
            logger.info(f"Sending agent message: {message}")
            message = f"To: {agent_name}: {message}"
            return self.run(message, *args, **kwargs)
        except Exception as error:
            logger.info(f"Error sending agent message: {error}")
            raise error

    def add_tool(self, tool: Callable):
        """Add a single tool to the agent's tools list.

        Args:
            tool (Callable): The tool function to add

        Returns:
            The result of appending the tool to the tools list
        """
        logger.info(f"Adding tool: {tool.__name__}")
        return self.tools.append(tool)

    def add_tools(self, tools: List[Callable]):
        """Add multiple tools to the agent's tools list.

        Args:
            tools (List[Callable]): List of tool functions to add

        Returns:
            The result of extending the tools list
        """
        logger.info(f"Adding tools: {[t.__name__ for t in tools]}")
        return self.tools.extend(tools)

    def remove_tool(self, tool: Callable):
        """Remove a single tool from the agent's tools list.

        Args:
            tool (Callable): The tool function to remove

        Returns:
            The result of removing the tool from the tools list
        """
        logger.info(f"Removing tool: {tool.__name__}")
        return self.tools.remove(tool)

    def remove_tools(self, tools: List[Callable]):
        """Remove multiple tools from the agent's tools list.

        Args:
            tools (List[Callable]): List of tool functions to remove
        """
        logger.info(f"Removing tools: {[t.__name__ for t in tools]}")
        for tool in tools:
            self.tools.remove(tool)

    def get_docs_from_doc_folders(self):
        """Get the docs from the files"""
        try:
            logger.info("Getting docs from doc folders")
            # Get the list of files then extract them and add them to the memory
            files = os.listdir(self.docs_folder)

            # Extract the text from the files
            # Process each file and combine their contents
            all_text = ""
            for file in files:
                file_path = os.path.join(self.docs_folder, file)
                text = data_to_text(file_path)
                all_text += f"\nContent from {file}:\n{text}\n"

            # Add the combined content to memory
            return self.short_memory.add(
                role=self.user_name, content=all_text
            )
        except Exception as error:
            logger.error(
                f"Error getting docs from doc folders: {error}"
            )
            raise error

    def memory_query(self, task: str = None, *args, **kwargs) -> None:
        try:
            # Query the long term memory
            if self.long_term_memory is not None:
                formatter.print_panel(f"Querying RAG for: {task}")

                memory_retrieval = self.long_term_memory.query(
                    task, *args, **kwargs
                )

                memory_retrieval = (
                    f"Documents Available: {str(memory_retrieval)}"
                )

                # # Count the tokens
                # memory_token_count = count_tokens(
                #     memory_retrieval
                # )
                # if memory_token_count > self.memory_chunk_size:
                #     # Truncate the memory by the memory chunk size
                #     memory_retrieval = self.truncate_string_by_tokens(
                #         memory_retrieval, self.memory_chunk_size
                #     )

                self.short_memory.add(
                    role="Database",
                    content=memory_retrieval,
                )

                return None
        except Exception as e:
            logger.error(f"An error occurred: {e}")
            raise e

    def sentiment_analysis_handler(self, response: str = None):
        """
        Performs sentiment analysis on the given response and stores the result in the short-term memory.

        Args:
            response (str): The response to analyze sentiment for.

        Returns:
            None
        """
        try:
            # Sentiment analysis
            if self.sentiment_analyzer:
                sentiment = self.sentiment_analyzer(response)
                print(f"Sentiment: {sentiment}")

                if sentiment > self.sentiment_threshold:
                    print(
                        f"Sentiment: {sentiment} is above"
                        " threshold:"
                        f" {self.sentiment_threshold}"
                    )
                elif sentiment < self.sentiment_threshold:
                    print(
                        f"Sentiment: {sentiment} is below"
                        " threshold:"
                        f" {self.sentiment_threshold}"
                    )

                self.short_memory.add(
                    role=self.agent_name,
                    content=sentiment,
                )
        except Exception as e:
            print(f"Error occurred during sentiment analysis: {e}")

    def stream_response(
        self, response: str, delay: float = 0.001
    ) -> None:
        """
        Streams the response token by token.

        Args:
            response (str): The response text to be streamed.
            delay (float, optional): Delay in seconds between printing each token. Default is 0.1 seconds.

        Raises:
            ValueError: If the response is not provided.
            Exception: For any errors encountered during the streaming process.

        Example:
            response = "This is a sample response from the API."
            stream_response(response)
        """
        # Check for required inputs
        if not response:
            raise ValueError("Response is required.")

        try:
            # Stream and print the response token by token
            for token in response.split():
                print(token, end=" ", flush=True)
                time.sleep(delay)
            print()  # Ensure a newline after streaming
        except Exception as e:
            print(f"An error occurred during streaming: {e}")

    def check_available_tokens(self):
        # Log the amount of tokens left in the memory and in the task
        if self.tokenizer is not None:
            tokens_used = count_tokens(
                self.short_memory.return_history_as_string()
            )
            logger.info(
                f"Tokens available: {self.context_length - tokens_used}"
            )

        return tokens_used

    def tokens_checks(self):
        # Check the tokens available
        tokens_used = count_tokens(
            self.short_memory.return_history_as_string()
        )
        out = self.check_available_tokens()

        logger.info(
            f"Tokens available: {out} Context Length: {self.context_length} Tokens in memory: {tokens_used}"
        )

        return out

    def log_step_metadata(
        self, loop: int, task: str, response: str
    ) -> Step:
        """Log metadata for each step of agent execution."""
        # Generate unique step ID
        step_id = f"step_{loop}_{uuid.uuid4().hex}"

        # Calculate token usage
        # full_memory = self.short_memory.return_history_as_string()
        # prompt_tokens = count_tokens(full_memory)
        # completion_tokens = count_tokens(response)
        # total_tokens = prompt_tokens + completion_tokens
        total_tokens = (count_tokens(task) + count_tokens(response),)

        # # Get memory responses
        # memory_responses = {
        #     "short_term": (
        #         self.short_memory.return_history_as_string()
        #         if self.short_memory
        #         else None
        #     ),
        #     "long_term": (
        #         self.long_term_memory.query(task)
        #         if self.long_term_memory
        #         else None
        #     ),
        # }

        # # Get tool responses if tool was used
        # if self.tools:
        #     try:
        #         tool_call_output = parse_and_execute_json(
        #             self.tools, response, parse_md=True
        #         )
        #         if tool_call_output:
        #             {
        #                 "tool_name": tool_call_output.get(
        #                     "tool_name", "unknown"
        #                 ),
        #                 "tool_args": tool_call_output.get("args", {}),
        #                 "tool_output": str(
        #                     tool_call_output.get("output", "")
        #                 ),
        #             }
        #     except Exception as e:
        #         logger.debug(
        #             f"No tool call detected in response: {e}"
        #         )

        # Create memory usage tracking
        # memory_usage = {
        #     "short_term": (
        #         len(self.short_memory.messages)
        #         if self.short_memory
        #         else 0
        #     ),
        #     "long_term": (
        #         self.long_term_memory.count
        #         if self.long_term_memory
        #         else 0
        #     ),
        #     "responses": memory_responses,
        # }

        step_log = Step(
            step_id=step_id,
            time=time.time(),
            tokens=total_tokens,
            response=AgentChatCompletionResponse(
                id=self.id,
                agent_name=self.agent_name,
                object="chat.completion",
                choices=ChatCompletionResponseChoice(
                    index=loop,
                    input=task,
                    message=ChatMessageResponse(
                        role=self.agent_name,
                        content=response,
                    ),
                ),
                # usage=UsageInfo(
                #     prompt_tokens=prompt_tokens,
                #     completion_tokens=completion_tokens,
                #     total_tokens=total_tokens,
                # ),
                # tool_calls=(
                #     [] if tool_response is None else [tool_response]
                # ),
                # memory_usage=None,
            ),
        )

        # Update total tokens if agent_output exists
        # if hasattr(self, "agent_output"):
        #     self.agent_output.total_tokens += (
        #         self.response.total_tokens
        #     )

        # Add step to agent output tracking
        self.step_pool.append(step_log)

    def update_tool_usage(
        self,
        step_id: str,
        tool_name: str,
        tool_args: dict,
        tool_response: Any,
    ):
        """Update tool usage information for a specific step."""
        for step in self.agent_output.steps:
            if step.step_id == step_id:
                step.response.tool_calls.append(
                    {
                        "tool": tool_name,
                        "arguments": tool_args,
                        "response": str(tool_response),
                    }
                )
                break

    def _serialize_callable(
        self, attr_value: Callable
    ) -> Dict[str, Any]:
        """
        Serializes callable attributes by extracting their name and docstring.

        Args:
            attr_value (Callable): The callable to serialize.

        Returns:
            Dict[str, Any]: Dictionary with name and docstring of the callable.
        """
        return {
            "name": getattr(
                attr_value, "__name__", type(attr_value).__name__
            ),
            "doc": getattr(attr_value, "__doc__", None),
        }

    def _serialize_attr(self, attr_name: str, attr_value: Any) -> Any:
        """
        Serializes an individual attribute, handling non-serializable objects.

        Args:
            attr_name (str): The name of the attribute.
            attr_value (Any): The value of the attribute.

        Returns:
            Any: The serialized value of the attribute.
        """
        try:
            if callable(attr_value):
                return self._serialize_callable(attr_value)
            elif hasattr(attr_value, "to_dict"):
                return (
                    attr_value.to_dict()
                )  # Recursive serialization for nested objects
            else:
                json.dumps(
                    attr_value
                )  # Attempt to serialize to catch non-serializable objects
                return attr_value
        except (TypeError, ValueError):
            return f"<Non-serializable: {type(attr_value).__name__}>"

    def to_dict(self) -> Dict[str, Any]:
        """
        Converts all attributes of the class, including callables, into a dictionary.
        Handles non-serializable attributes by converting them or skipping them.

        Returns:
            Dict[str, Any]: A dictionary representation of the class attributes.
        """
        return {
            attr_name: self._serialize_attr(attr_name, attr_value)
            for attr_name, attr_value in self.__dict__.items()
        }

    def to_json(self, indent: int = 4, *args, **kwargs):
        return json.dumps(
            self.to_dict(), indent=indent, *args, **kwargs
        )

    def to_yaml(self, indent: int = 4, *args, **kwargs):
        return yaml.dump(
            self.to_dict(), indent=indent, *args, **kwargs
        )

    def to_toml(self, *args, **kwargs):
        return toml.dumps(self.to_dict(), *args, **kwargs)

    def model_dump_json(self):
        logger.info(
            f"Saving {self.agent_name} model to JSON in the {self.workspace_dir} directory"
        )

        create_file_in_folder(
            self.workspace_dir,
            f"{self.agent_name}.json",
            str(self.to_json()),
        )

        return f"Model saved to {self.workspace_dir}/{self.agent_name}.json"

    def model_dump_yaml(self):
        logger.info(
            f"Saving {self.agent_name} model to YAML in the {self.workspace_dir} directory"
        )

        create_file_in_folder(
            self.workspace_dir,
            f"{self.agent_name}.yaml",
            str(self.to_yaml()),
        )

        return f"Model saved to {self.workspace_dir}/{self.agent_name}.yaml"

    def handle_tool_schema_ops(self):
        if exists(self.tool_schema):
            logger.info(f"Tool schema provided: {self.tool_schema}")

            output = self.tool_struct.base_model_to_dict(
                self.tool_schema, output_str=True
            )

            # Add the tool schema to the short memory
            self.short_memory.add(
                role=self.agent_name, content=output
            )

        # If multiple base models, then conver them.
        if exists(self.list_base_models):
            logger.info(
                "Multiple base models provided, Automatically converting to OpenAI function"
            )

            schemas = self.tool_struct.multi_base_models_to_dict(
                output_str=True
            )

            # If the output is a string then add it to the memory
            self.short_memory.add(
                role=self.agent_name, content=schemas
            )

        return None

    def call_llm(
        self,
        task: str,
        img: Optional[str] = None,
        current_loop: int = 0,
        streaming_callback: Optional[Callable[[str], None]] = None,
        *args,
        **kwargs,
    ) -> str:
        """
        Calls the appropriate method on the `llm` object based on the given task.

        Args:
            task (str): The task to be performed by the `llm` object.
            img (str, optional): Path or URL to an image file.
            audio (str, optional): Path or URL to an audio file.
            streaming_callback (Optional[Callable[[str], None]]): Callback function to receive streaming tokens in real-time.
            *args: Variable length argument list.
            **kwargs: Arbitrary keyword arguments.

        Returns:
            str: The result of the method call on the `llm` object.

        Raises:
            AttributeError: If no suitable method is found in the llm object.
            TypeError: If task is not a string or llm object is None.
            ValueError: If task is empty.
        """

        # Filter out is_last from kwargs if present
        if "is_last" in kwargs:
            del kwargs["is_last"]

        try:
            # Set streaming parameter in LLM if streaming is enabled
            if self.streaming_on and hasattr(self.llm, "stream"):
                original_stream = self.llm.stream
                self.llm.stream = True

                if img is not None:
                    streaming_response = self.llm.run(
                        task=task, img=img, *args, **kwargs
                    )
                else:
                    streaming_response = self.llm.run(
                        task=task, *args, **kwargs
                    )

                # If we get a streaming response, handle it with the new streaming panel
                if hasattr(
                    streaming_response, "__iter__"
                ) and not isinstance(streaming_response, str):
                    # Check if streaming_callback is provided (for ConcurrentWorkflow dashboard integration)
                    if streaming_callback is not None:
                        # Real-time callback streaming for dashboard integration
                        chunks = []
                        for chunk in streaming_response:
                            if (
                                hasattr(chunk, "choices")
                                and chunk.choices[0].delta.content
                            ):
                                content = chunk.choices[
                                    0
                                ].delta.content
                                chunks.append(content)
                                # Call the streaming callback with the new chunk
                                streaming_callback(content)
                        complete_response = "".join(chunks)
                    # Check print_on parameter for different streaming behaviors
                    elif self.print_on is False:
                        # Silent streaming - no printing, just collect chunks
                        chunks = []
                        for chunk in streaming_response:
                            if (
                                hasattr(chunk, "choices")
                                and chunk.choices[0].delta.content
                            ):
                                content = chunk.choices[
                                    0
                                ].delta.content
                                chunks.append(content)
                        complete_response = "".join(chunks)
                    else:
                        # Collect chunks for conversation saving
                        collected_chunks = []

                        def on_chunk_received(chunk: str):
                            """Callback to collect chunks as they arrive"""
                            collected_chunks.append(chunk)
                            # Optional: Save each chunk to conversation in real-time
                            # This creates a more detailed conversation history
                            if self.verbose:
                                logger.debug(
                                    f"Streaming chunk received: {chunk[:50]}..."
                                )

                        # Use the streaming panel to display and collect the response
                        complete_response = formatter.print_streaming_panel(
                            streaming_response,
                            title=f"🤖 Agent: {self.agent_name} Loops: {current_loop}",
                            style=None,  # Use random color like non-streaming approach
                            collect_chunks=True,
                            on_chunk_callback=on_chunk_received,
                        )

                    # Restore original stream setting
                    self.llm.stream = original_stream

                    # Return the complete response for further processing
                    return complete_response
                else:
                    # Restore original stream setting
                    self.llm.stream = original_stream
                    return streaming_response
            else:
                # Non-streaming call
                if img is not None:
                    out = self.llm.run(
                        task=task, img=img, *args, **kwargs
                    )
                else:
                    out = self.llm.run(task=task, *args, **kwargs)

                return out

        except AgentLLMError as e:
            logger.error(
                f"Error calling LLM: {e}. Task: {task}, Args: {args}, Kwargs: {kwargs}"
            )
            raise e

    def handle_sop_ops(self):
        # If the user inputs a list of strings for the sop then join them and set the sop
        if exists(self.sop_list):
            self.sop = "\n".join(self.sop_list)
            self.short_memory.add(
                role=self.user_name, content=self.sop
            )

        if exists(self.sop):
            self.short_memory.add(
                role=self.user_name, content=self.sop
            )

        logger.info("SOP Uploaded into the memory")

    def run(
        self,
        task: Optional[Union[str, Any]] = None,
        img: Optional[str] = None,
        imgs: Optional[List[str]] = None,
        correct_answer: Optional[str] = None,
        streaming_callback: Optional[Callable[[str], None]] = None,
        *args,
        **kwargs,
    ) -> Any:
        """
        Executes the agent's run method on a specified device, with optional scheduling.

        This method attempts to execute the agent's run method on a specified device, either CPU or GPU. It logs the device selection and the number of cores or GPU ID used. If the device is set to CPU, it can use all available cores or a specific core specified by `device_id`. If the device is set to GPU, it uses the GPU specified by `device_id`.

        If a `scheduled_date` is provided, the method will wait until that date and time before executing the task.

        Args:
            task (Optional[str], optional): The task to be executed. Defaults to None.
            img (Optional[str], optional): The image to be processed. Defaults to None.
            imgs (Optional[List[str]], optional): The list of images to be processed. Defaults to None.
            streaming_callback (Optional[Callable[[str], None]], optional): Callback function to receive streaming tokens in real-time. Defaults to None.
            *args: Additional positional arguments to be passed to the execution method.
            **kwargs: Additional keyword arguments to be passed to the execution method.

        Returns:
            Any: The result of the execution.

        Raises:
            ValueError: If an invalid device is specified.
            Exception: If any other error occurs during execution.
        """

        if not isinstance(task, str):
            task = format_data_structure(task)

        try:
            if exists(imgs):
                output = self.run_multiple_images(
                    task=task, imgs=imgs, *args, **kwargs
                )
            elif exists(correct_answer):
                output = self.continuous_run_with_answer(
                    task=task,
                    img=img,
                    correct_answer=correct_answer,
                    *args,
                    **kwargs,
                )
            else:
                output = self._run(
                    task=task,
                    img=img,
                    streaming_callback=streaming_callback,
                    *args,
                    **kwargs,
                )

            return output

        except AgentRunError as e:
            self._handle_run_error(e)

        except KeyboardInterrupt:
            logger.warning(
                f"Keyboard interrupt detected for agent '{self.agent_name}'. "
                "If autosave is enabled, the agent's state will be saved to the workspace directory. "
                "To enable autosave, please initialize the agent with Agent(autosave=True)."
                "For technical support, refer to this document: https://docs.swarms.world/en/latest/swarms/support/"
            )
            raise KeyboardInterrupt

    def handle_artifacts(
        self, text: str, file_output_path: str, file_extension: str
    ) -> None:
        """Handle creating and saving artifacts with error handling."""
        try:
            # Ensure file_extension starts with a dot
            if not file_extension.startswith("."):
                file_extension = "." + file_extension

            # If file_output_path doesn't have an extension, treat it as a directory
            # and create a default filename based on timestamp
            if not os.path.splitext(file_output_path)[1]:
                timestamp = time.strftime("%Y%m%d_%H%M%S")
                filename = f"artifact_{timestamp}{file_extension}"
                full_path = os.path.join(file_output_path, filename)
            else:
                full_path = file_output_path

            # Create the directory if it doesn't exist
            os.makedirs(os.path.dirname(full_path), exist_ok=True)

            logger.info(f"Creating artifact for file: {full_path}")
            artifact = Artifact(
                file_path=full_path,
                file_type=file_extension,
                contents=text,
                edit_count=0,
            )

            logger.info(
                f"Saving artifact with extension: {file_extension}"
            )
            artifact.save_as(file_extension)
            logger.success(
                f"Successfully saved artifact to {full_path}"
            )

        except ValueError as e:
            logger.error(
                f"Invalid input values for artifact: {str(e)}"
            )
            raise
        except IOError as e:
            logger.error(f"Error saving artifact to file: {str(e)}")
            raise
        except Exception as e:
            logger.error(
                f"Unexpected error handling artifact: {str(e)}"
            )
            raise

    def showcase_config(self):

        # Convert all values in config_dict to concise string representations
        config_dict = self.to_dict()
        for key, value in config_dict.items():
            if isinstance(value, list):
                # Format list as a comma-separated string
                config_dict[key] = ", ".join(
                    str(item) for item in value
                )
            elif isinstance(value, dict):
                # Format dict as key-value pairs in a single string
                config_dict[key] = ", ".join(
                    f"{k}: {v}" for k, v in value.items()
                )
            else:
                # Ensure any non-iterable value is a string
                config_dict[key] = str(value)

        return formatter.print_table(
            f"Agent: {self.agent_name} Configuration", config_dict
        )

    def talk_to(
        self, agent: Any, task: str, img: str = None, *args, **kwargs
    ) -> Any:
        """
        Talk to another agent.
        """
        # return agent.run(f"{agent.agent_name}: {task}", img, *args, **kwargs)
        output = self.run(
            f"{self.agent_name}: {task}", img, *args, **kwargs
        )

        return agent.run(
            task=f"From {self.agent_name}: Message: {output}",
            img=img,
            *args,
            **kwargs,
        )

    def talk_to_multiple_agents(
        self,
        agents: List[Union[Any, Callable]],
        task: str,
        *args,
        **kwargs,
    ) -> Any:
        """
        Talk to multiple agents.
        """
        # o# Use the existing executor from self.executor or create a new one if needed
        with ThreadPoolExecutor() as executor:
            # Create futures for each agent conversation
            futures = [
                executor.submit(
                    self.talk_to, agent, task, *args, **kwargs
                )
                for agent in agents
            ]

            # Wait for all futures to complete and collect results
            outputs = []
            for future in futures:
                try:
                    result = future.result()
                    outputs.append(result)
                except Exception as e:
                    logger.error(f"Error in agent communication: {e}")
                    outputs.append(
                        None
                    )  # or handle error case as needed

        return outputs

    def get_agent_role(self) -> str:
        """
        Get the role of the agent.
        """
        return self.role

    def pretty_print(self, response: str, loop_count: int):
        """Print the response in a formatted panel"""
        # Handle None response
        if response is None:
            response = "No response generated"

        if self.streaming_on:
            pass

        if self.print_on:
            formatter.print_panel(
                response,
                f"Agent Name {self.agent_name} [Max Loops: {loop_count} ]",
            )

    def parse_llm_output(self, response: Any):
        """Parse and standardize the output from the LLM.

        Args:
            response (Any): The response from the LLM in any format

        Returns:
            str: Standardized string output

        Raises:
            ValueError: If the response format is unexpected and can't be handled
        """
        try:

            if isinstance(response, dict):
                if "choices" in response:
                    return response["choices"][0]["message"][
                        "content"
                    ]
                return json.dumps(
                    response
                )  # Convert other dicts to string

            elif isinstance(response, BaseModel):
                response = response.model_dump()

            # Handle List[BaseModel] responses
            elif (
                isinstance(response, list)
                and response
                and isinstance(response[0], BaseModel)
            ):
                return [item.model_dump() for item in response]

            return response

        except AgentChatCompletionResponse as e:
            logger.error(f"Error parsing LLM output: {e}")
            raise ValueError(
                f"Failed to parse LLM output: {type(response)}"
            )

    def sentiment_and_evaluator(self, response: str):
        if self.evaluator:
            logger.info("Evaluating response...")

            evaluated_response = self.evaluator(response)
            print("Evaluated Response:" f" {evaluated_response}")
            self.short_memory.add(
                role="Evaluator",
                content=evaluated_response,
            )

        # Sentiment analysis
        if self.sentiment_analyzer:
            logger.info("Analyzing sentiment...")
            self.sentiment_analysis_handler(response)

    def output_cleaner_op(self, response: str):
        # Apply the cleaner function to the response
        if self.output_cleaner is not None:
            logger.info("Applying output cleaner to response.")

            response = self.output_cleaner(response)

            logger.info(f"Response after output cleaner: {response}")

            self.short_memory.add(
                role="Output Cleaner",
                content=response,
            )

    def mcp_tool_handling(
        self, response: any, current_loop: Optional[int] = 0
    ):
        try:

            if exists(self.mcp_url):
                # Execute the tool call
                tool_response = asyncio.run(
                    execute_tool_call_simple(
                        response=response,
                        server_path=self.mcp_url,
                    )
                )
            elif exists(self.mcp_config):
                # Execute the tool call
                tool_response = asyncio.run(
                    execute_tool_call_simple(
                        response=response,
                        connection=self.mcp_config,
                    )
                )
            elif exists(self.mcp_urls):
                tool_response = execute_multiple_tools_on_multiple_mcp_servers_sync(
                    responses=response,
                    urls=self.mcp_urls,
                    output_type="json",
                )
                # tool_response = format_data_structure(tool_response)

                # print(f"Multiple MCP Tool Response: {tool_response}")
            else:
                raise AgentMCPConnectionError(
                    "mcp_url must be either a string URL or MCPConnection object"
                )

            # Get the text content from the tool response
            # execute_tool_call_simple returns a string directly, not an object with content attribute
            text_content = f"MCP Tool Response: \n\n {json.dumps(tool_response, indent=2)}"

            if self.print_on is True:
                formatter.print_panel(
                    content=text_content,
                    title="MCP Tool Response: 🛠️",
                    style="green",
                )

            # Add to the memory
            self.short_memory.add(
                role="Tool Executor",
                content=text_content,
            )

            # Create a temporary LLM instance without tools for the follow-up call
            try:
                temp_llm = self.temp_llm_instance_for_tool_summary()

                summary = temp_llm.run(
                    task=self.short_memory.get_str()
                )
                
                # Handle streaming MCP tool summary response
                if self.streaming_on and hasattr(summary, "__iter__") and not isinstance(summary, str):
                    # Collect chunks for conversation saving
                    collected_chunks = []

                    def on_chunk_received(chunk: str):
                        """Callback to collect chunks as they arrive"""
                        collected_chunks.append(chunk)
                        if self.verbose:
                            logger.debug(f"MCP tool summary streaming chunk received: {chunk[:50]}...")

                    # Use the streaming panel to display and collect the response
                    complete_response = formatter.print_streaming_panel(
                        summary,
                        title=f"🤖 Agent: {self.agent_name} - MCP Tool Summary",
                        style="cyan",
                        collect_chunks=True,
                        on_chunk_callback=on_chunk_received,
                    )
                    
                    summary = complete_response
                    
                elif self.streaming_on and isinstance(summary, str):
                    # If streaming is on but we got a string response, display it streamed
                    if self.print_on:
                        self.stream_response(summary, delay=0.01)
                        
            except Exception as e:
                logger.error(
                    f"Error calling LLM after MCP tool execution: {e}"
                )
                # Fallback: provide a default summary
                summary = "I successfully executed the MCP tool and retrieved the information above."

            # Only pretty_print if streaming is off (to avoid double printing)
            if self.print_on and not self.streaming_on:
                self.pretty_print(summary, loop_count=current_loop)

            # Add to the memory
            self.short_memory.add(
                role=self.agent_name, content=summary
            )
        except AgentMCPToolError as e:
            logger.error(f"Error in MCP tool: {e}")
            raise e

    def temp_llm_instance_for_tool_summary(self):
        return LiteLLM(
            model_name=self.model_name,
            temperature=self.temperature,
            max_tokens=self.max_tokens,
            system_prompt=self.system_prompt,
            stream=self.streaming_on,
            tools_list_dictionary=None,
            parallel_tool_calls=False,
            base_url=self.llm_base_url,
            api_key=self.llm_api_key,
        )

    def execute_tools(self, response: any, loop_count: int):
        # Handle None response gracefully
        if response is None:
            logger.warning(
                f"Cannot execute tools with None response in loop {loop_count}. "
                "This may indicate the LLM did not return a valid response."
            )
            return
        try:
            output = self.tool_struct.execute_function_calls_from_api_response(
                response
            )
        except Exception as e:
            # Retry the tool call
            output = self.tool_struct.execute_function_calls_from_api_response(
                response
            )

            if output is None:
                logger.error(f"Error executing tools: {e}")
                raise e

        self.short_memory.add(
            role="Tool Executor",
            content=format_data_structure(output),
        )

        if self.print_on is True:
            self.pretty_print(
                f"Tool Executed Successfully [{time.strftime('%H:%M:%S')}]",
                loop_count,
            )

        # Now run the LLM again without tools - create a temporary LLM instance
        # instead of modifying the cached one
        # Create a temporary LLM instance without tools for the follow-up call
        if self.tool_call_summary is True:
            temp_llm = self.temp_llm_instance_for_tool_summary()

            tool_summary_prompt = f"""
            Please analyze and summarize the following tool execution output in a clear and concise way. 
            Focus on the key information and insights that would be most relevant to the user's original request.
            If there are any errors or issues, highlight them prominently.
            
            The user's original request was:
            {self.task}
            
            Tool Output:
            {output}
            """

            tool_response = temp_llm.run(tool_summary_prompt)

            # Handle streaming tool response
            if self.streaming_on and hasattr(tool_response, "__iter__") and not isinstance(tool_response, str):
                # Collect chunks for conversation saving
                collected_chunks = []

                def on_chunk_received(chunk: str):
                    """Callback to collect chunks as they arrive"""
                    collected_chunks.append(chunk)
                    if self.verbose:
                        logger.debug(f"Tool response streaming chunk received: {chunk[:50]}...")

                # Use the streaming panel to display and collect the response
                complete_response = formatter.print_streaming_panel(
                    tool_response,
                    title=f"🤖 Agent: {self.agent_name} - Tool Summary",
                    style="blue",
                    collect_chunks=True,
                    on_chunk_callback=on_chunk_received,
                )
                
                tool_response = complete_response
                
            elif self.streaming_on and isinstance(tool_response, str):
                # If streaming is on but we got a string response, display it streamed
                if self.print_on:
                    self.stream_response(tool_response, delay=0.01)
                    
            # Add the tool response to memory
            self.short_memory.add(
                role=self.agent_name,
                content=tool_response,
            )

            # Only pretty_print if streaming is off (to avoid double printing)
            if self.print_on and not self.streaming_on:
                self.pretty_print(
                    tool_response,
                    loop_count,
                )

    def list_output_types(self):
        return OutputType

    def run_multiple_images(
        self, task: str, imgs: List[str], *args, **kwargs
    ):
        """
        Run the agent with multiple images using concurrent processing.

        Args:
            task (str): The task to be performed on each image.
            imgs (List[str]): List of image paths or URLs to process.
            *args: Additional positional arguments to pass to the agent's run method.
            **kwargs: Additional keyword arguments to pass to the agent's run method.

        Returns:
            List[Any]: A list of outputs generated for each image in the same order as the input images.

        Examples:
            >>> agent = Agent()
            >>> outputs = agent.run_multiple_images(
            ...     task="Describe what you see in this image",
            ...     imgs=["image1.jpg", "image2.png", "image3.jpeg"]
            ... )
            >>> print(f"Processed {len(outputs)} images")
            Processed 3 images

        Raises:
            Exception: If an error occurs while processing any of the images.
        """
        # Calculate number of workers as 95% of available CPU cores
        cpu_count = os.cpu_count()
        max_workers = max(1, int(cpu_count * 0.95))

        # Use ThreadPoolExecutor for concurrent processing
        with ThreadPoolExecutor(max_workers=max_workers) as executor:
            # Submit all image processing tasks
            future_to_img = {
                executor.submit(
                    self.run, task=task, img=img, *args, **kwargs
                ): img
                for img in imgs
            }

            # Collect results in order
            outputs = []
            for future in future_to_img:
                try:
                    output = future.result()
                    outputs.append(output)
                except Exception as e:
                    logger.error(f"Error processing image: {e}")
                    outputs.append(
                        None
                    )  # or raise the exception based on your preference

        # Combine the outputs into a single string if summarization is enabled
        if self.summarize_multiple_images is True:
            output = "\n".join(outputs)

            prompt = f"""
            You have already analyzed {len(outputs)} images and provided detailed descriptions for each one. 
            Now, based on your previous analysis of these images, create a comprehensive report that:

            1. Synthesizes the key findings across all images
            2. Identifies common themes, patterns, or relationships between the images
            3. Provides an overall summary that captures the most important insights
            4. Highlights any notable differences or contrasts between the images

            Here are your previous analyses of the images:
            {output}

            Please create a well-structured report that brings together your insights from all {len(outputs)} images.
            """

            outputs = self.run(task=prompt, *args, **kwargs)

        return outputs

    def continuous_run_with_answer(
        self,
        task: str,
        img: Optional[str] = None,
        correct_answer: str = None,
        max_attempts: int = 10,
    ):
        """
        Run the agent with the task until the correct answer is provided.

        Args:
            task (str): The task to be performed
            correct_answer (str): The correct answer that must be found in the response
            max_attempts (int): Maximum number of attempts before giving up (default: 10)

        Returns:
            str: The response containing the correct answer

        Raises:
            Exception: If max_attempts is reached without finding the correct answer
        """
        attempts = 0

        while attempts < max_attempts:
            attempts += 1

            if self.verbose:
                logger.info(
                    f"Attempt {attempts}/{max_attempts} to find correct answer"
                )

            response = self._run(task=task, img=img)

            # Check if the correct answer is in the response (case-insensitive)
            if correct_answer.lower() in response.lower():
                if self.verbose:
                    logger.info(
                        f"Correct answer found on attempt {attempts}"
                    )
                return response
            else:
                # Add feedback to help guide the agent
                feedback = "Your previous response was incorrect. Think carefully about the question and ensure your response directly addresses what was asked."
                self.short_memory.add(role="User", content=feedback)

                if self.verbose:
                    logger.info(
                        f"Correct answer not found. Expected: '{correct_answer}'"
                    )

        # If we reach here, we've exceeded max_attempts
        raise Exception(
            f"Failed to find correct answer '{correct_answer}' after {max_attempts} attempts"
        )

    def tool_execution_retry(self, response: any, loop_count: int):
        """
        Execute tools with retry logic for handling failures.

        This method attempts to execute tools based on the LLM response. If the response
        is None, it logs a warning and skips execution. If an exception occurs during
        tool execution, it logs the error with full traceback and retries the operation
        using the configured retry attempts.

        Args:
            response (any): The response from the LLM that may contain tool calls to execute.
                          Can be None if the LLM failed to provide a valid response.
            loop_count (int): The current iteration loop number for logging and debugging purposes.

        Returns:
            None

        Raises:
            Exception: Re-raises any exception that occurs during tool execution after
                      all retry attempts have been exhausted.

        Note:
            - Uses self.tool_retry_attempts for the maximum number of retry attempts
            - Logs detailed error information including agent name and loop count
            - Skips execution gracefully if response is None
        """
        try:
            if response is not None:
                self.execute_tools(
                    response=response,
                    loop_count=loop_count,
                )
            else:
                logger.warning(
                    f"Agent '{self.agent_name}' received None response from LLM in loop {loop_count}. "
                    f"This may indicate an issue with the model or prompt. Skipping tool execution."
                )
        except AgentToolExecutionError as e:
            logger.error(
                f"Agent '{self.agent_name}' encountered error during tool execution in loop {loop_count}: {str(e)}. "
                f"Full traceback: {traceback.format_exc()}. "
                f"Attempting to retry tool execution with 3 attempts"
            )<|MERGE_RESOLUTION|>--- conflicted
+++ resolved
@@ -1492,11 +1492,7 @@
                     break
 
                 if self.interactive:
-<<<<<<< HEAD
-=======
-
                     # logger.info("Interactive mode enabled.")
->>>>>>> 5f6f8c00
                     user_input = input("You: ")
                     if (
                         user_input.lower()
