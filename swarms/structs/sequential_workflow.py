--- conflicted
+++ resolved
@@ -6,9 +6,6 @@
 from termcolor import colored
 
 from swarms.structs.agent import Agent
-<<<<<<< HEAD
-from swarms.structs.task import Task
-=======
 
 
 # Define a generic Task that can handle different types of callable objects
@@ -77,7 +74,6 @@
             self.result = self.agent(*self.args, **self.kwargs)
 
         self.history.append(self.result)
->>>>>>> 8af2aa30
 
 
 # SequentialWorkflow class definition using dataclasses
@@ -365,14 +361,7 @@
             )
 
     def workflow_bootup(self, **kwargs) -> None:
-<<<<<<< HEAD
-        """
-        Workflow bootup.
-
-        """
-=======
         """Bootup the workflow."""
->>>>>>> 8af2aa30
         print(
             colored(
                 """
@@ -602,7 +591,6 @@
                             task.result = await task.agent(
                                 *task.args, **task.kwargs
                             )
-<<<<<<< HEAD
 
                         # Pass the result as an argument to the next task if it exists
                         next_task_index = self.tasks.index(task) + 1
@@ -615,20 +603,6 @@
                                 # For other callable flows, the result is added to args
                                 next_task.args.insert(0, task.result)
 
-=======
-
-                        # Pass the result as an argument to the next task if it exists
-                        next_task_index = self.tasks.index(task) + 1
-                        if next_task_index < len(self.tasks):
-                            next_task = self.tasks[next_task_index]
-                            if isinstance(next_task.agent, Agent):
-                                # For Agent flows, 'task' should be a keyword argument
-                                next_task.kwargs["task"] = task.result
-                            else:
-                                # For other callable flows, the result is added to args
-                                next_task.args.insert(0, task.result)
-
->>>>>>> 8af2aa30
                         # Autosave the workflow state
                         if self.autosave:
                             self.save_workflow_state(
