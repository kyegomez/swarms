--- conflicted
+++ resolved
@@ -79,10 +79,7 @@
         self.save_metadata_path = save_metadata_path
         self.save_error_path = save_error_path
 
-<<<<<<< HEAD
-=======
     @abstractmethod
->>>>>>> 8af2aa30
     def run(self, *args, **kwargs):
         """Run the structure."""
         pass
