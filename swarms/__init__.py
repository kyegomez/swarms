--- conflicted
+++ resolved
@@ -8,10 +8,4 @@
 from swarms.agents import *  # noqa: E402, F403
 from swarms.swarms import *  # noqa: E402, F403
 from swarms.structs import *  # noqa: E402, F403
-<<<<<<< HEAD
-from swarms.models import *  # noqa: E402, F403
-from swarms.chunkers import *  # noqa: E402, F403
-# from swarms.workers import *  # noqa: E402, F403
-=======
-from swarms.models import *  # noqa: E402, F403
->>>>>>> 19f21763
+from swarms.models import *  # noqa: E402, F403