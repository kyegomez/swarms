--- conflicted
+++ resolved
@@ -1,10 +1,7 @@
 import logging
 import os
 import sys
-<<<<<<< HEAD
-=======
 import warnings
->>>>>>> 3dc8a4f4
 
 
 def disable_logging():
