--- conflicted
+++ resolved
@@ -26,13 +26,9 @@
         model_name: str = "impira/layoutlm-document-qa",
         task_type: str = "document-question-answering",
     ):
-<<<<<<< HEAD
-        self.pipeline = pipeline(self.task_type, model=self.model_name)
-=======
         self.model_name = model_name
         self.task_type = task_type
         self.pipeline = pipeline(task_type, model=self.model_name)
->>>>>>> f1b31d4c
 
     def __call__(self, task: str, img_path: str):
         """Call for model"""
