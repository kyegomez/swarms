import sys

# log_file = open("errors.txt", "w")
# sys.stderr = log_file


# LLMs
<<<<<<< HEAD
from swarms.models.anthropic import Anthropic
from swarms.models.petals import Petals
from swarms.models.mistral import Mistral
from swarms.models.openai_models import OpenAIChat, AzureOpenAI, OpenAI
from swarms.models.zephyr import Zephyr
from swarms.models.biogpt import BioGPT
from swarms.models.huggingface import HuggingfaceLLM
from swarms.models.wizard_storytelling import WizardLLMStoryTeller
from swarms.models.mpt import MPT7B
=======
from swarms.models.anthropic import Anthropic  # noqa: E402
from swarms.models.petals import Petals  # noqa: E402
from swarms.models.mistral import Mistral  # noqa: E402
from swarms.models.openai_models import OpenAI, AzureOpenAI, OpenAIChat  # noqa: E402
from swarms.models.zephyr import Zephyr  # noqa: E402
from swarms.models.biogpt import BioGPT  # noqa: E402
from swarms.models.huggingface import HuggingfaceLLM  # noqa: E402
from swarms.models.wizard_storytelling import WizardLLMStoryTeller  # noqa: E402
from swarms.models.mpt import MPT7B  # noqa: E402
>>>>>>> 4ea32c34

# MultiModal Models
from swarms.models.idefics import Idefics  # noqa: E402

# from swarms.models.kosmos_two import Kosmos  # noqa: E402
from swarms.models.vilt import Vilt  # noqa: E402
from swarms.models.nougat import Nougat  # noqa: E402
from swarms.models.layoutlm_document_qa import LayoutLMDocumentQA  # noqa: E402

# from swarms.models.gpt4v import GPT4Vision
# from swarms.models.dalle3 import Dalle3
# from swarms.models.distilled_whisperx import DistilWhisperModel # noqa: E402

__all__ = [
    "Anthropic",
    "Petals",
    "Mistral",
    "OpenAI",
    "AzureOpenAI",
    "OpenAIChat",
    "Zephyr",
    "Idefics",
    # "Kosmos",
    "Vilt",
    "Nougat",
    "LayoutLMDocumentQA",
    "BioGPT",
    "HuggingfaceLLM",
    "MPT7B",
    "WizardLLMStoryTeller",
    # "GPT4Vision",
    # "Dalle3",
]<|MERGE_RESOLUTION|>--- conflicted
+++ resolved
@@ -5,17 +5,6 @@
 
 
 # LLMs
-<<<<<<< HEAD
-from swarms.models.anthropic import Anthropic
-from swarms.models.petals import Petals
-from swarms.models.mistral import Mistral
-from swarms.models.openai_models import OpenAIChat, AzureOpenAI, OpenAI
-from swarms.models.zephyr import Zephyr
-from swarms.models.biogpt import BioGPT
-from swarms.models.huggingface import HuggingfaceLLM
-from swarms.models.wizard_storytelling import WizardLLMStoryTeller
-from swarms.models.mpt import MPT7B
-=======
 from swarms.models.anthropic import Anthropic  # noqa: E402
 from swarms.models.petals import Petals  # noqa: E402
 from swarms.models.mistral import Mistral  # noqa: E402
@@ -25,7 +14,6 @@
 from swarms.models.huggingface import HuggingfaceLLM  # noqa: E402
 from swarms.models.wizard_storytelling import WizardLLMStoryTeller  # noqa: E402
 from swarms.models.mpt import MPT7B  # noqa: E402
->>>>>>> 4ea32c34
 
 # MultiModal Models
 from swarms.models.idefics import Idefics  # noqa: E402
