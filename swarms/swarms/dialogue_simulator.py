<<<<<<< HEAD
=======
import os
from typing import Callable, List
>>>>>>> 19f21763


class DialogueSimulator:
    """
    Dialogue Simulator
    ------------------

    Args:
    ------
    agents: List[Callable]
    max_iters: int
    name: str

    Usage:
    ------
    >>> from swarms import DialogueSimulator
    >>> from swarms.structs.flow import Flow
    >>> agents = Flow()
    >>> agents1 = Flow()
    >>> model = DialogueSimulator([agents, agents1], max_iters=10, name="test")
    >>> model.run("test")
    """

    def __init__(self, agents: List[Callable], max_iters: int = 10, name: str = None):
        self.agents = agents
        self.max_iters = max_iters
        self.name = name

    def run(self, message: str = None):
        """Run the dialogue simulator"""
        try:
            step = 0
            if self.name and message:
                prompt = f"Name {self.name} and message: {message}"
                for agent in self.agents:
                    agent.run(prompt)
                step += 1

            while step < self.max_iters:
                speaker_idx = step % len(self.agents)
                speaker = self.agents[speaker_idx]
                speaker_message = speaker.run(prompt)

                for receiver in self.agents:
                    message_history = (
                        f"Speaker Name: {speaker.name} and message: {speaker_message}"
                    )
                    receiver.run(message_history)

                print(f"({speaker.name}): {speaker_message}")
                print("\n")
                step += 1
        except Exception as error:
            print(f"Error running dialogue simulator: {error}")

    def __repr__(self):
        return f"DialogueSimulator({self.agents}, {self.max_iters}, {self.name})"

    def save_state(self):
        """Save the state of the dialogue simulator"""
        try:
            if self.name:
                filename = f"{self.name}.txt"
                with open(filename, "w") as file:
                    file.write(str(self))
        except Exception as error:
            print(f"Error saving state: {error}")

    def load_state(self):
        """Load the state of the dialogue simulator"""
        try:
            if self.name:
                filename = f"{self.name}.txt"
                with open(filename, "r") as file:
                    return file.read()
        except Exception as error:
            print(f"Error loading state: {error}")

    def delete_state(self):
        """Delete the state of the dialogue simulator"""
        try:
            if self.name:
                filename = f"{self.name}.txt"
                os.remove(filename)
        except Exception as error:
            print(f"Error deleting state: {error}")<|MERGE_RESOLUTION|>--- conflicted
+++ resolved
@@ -1,8 +1,5 @@
-<<<<<<< HEAD
-=======
 import os
 from typing import Callable, List
->>>>>>> 19f21763
 
 
 class DialogueSimulator:
