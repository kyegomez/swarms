<<<<<<< HEAD
from dataclasses import dataclass
import sys
from typing import Dict, List, Optional, Union
import logging
=======
import logging
from dataclasses import dataclass
from typing import Dict, List
from swarms.structs.flow import Flow
>>>>>>> 16176e8c

from swarms import Flow, OpenAI

logger = logging.getLogger(__name__)
<<<<<<< HEAD


@dataclass
class GroupChat:
    """A group chat class that contains a list of agents and the maximum number of rounds."""

    agents: List[Flow]
    messages: List[Dict]
    max_round: int = 10
    admin_name: str = "Admin"  # the name of the admin agent

    @property
    def agent_names(self) -> List[str]:
        """Return the names of the agents in the group chat."""
        return [agent.name for agent in self.agents]

    def reset(self):
        """Reset the group chat."""
        self.messages.clear()

    def agent_by_name(self, name: str) -> Flow:
        """Find an agent whose name is contained within the given 'name' string."""
        for agent in self.agents:
            if agent.name in name:
                return agent
        raise ValueError(f"No agent found with a name contained in '{name}'.")

    def next_agent(self, agent: Flow) -> Flow:
        """Return the next agent in the list."""
        return self.agents[(self.agent_names.index(agent.name) + 1) % len(self.agents)]

    def select_speaker_msg(self):
        """Return the message for selecting the next speaker."""
        return f"""You are in a role play game. The following roles are available:
{self._participant_roles()}.

Read the following conversation.
Then select the next role from {self.agent_names} to play. Only return the role."""

    def select_speaker(self, last_speaker: Flow, selector: Flow):
        """Select the next speaker."""
        selector.update_system_message(self.select_speaker_msg())

        # Warn if GroupChat is underpopulated, without established changing behavior
        n_agents = len(self.agent_names)
        if n_agents < 3:
            logger.warning(
                f"GroupChat is underpopulated with {n_agents} agents. Direct communication would be more efficient."
            )

        name = selector.generate_reply(
            self.format_history(self.messages
                                + [
                {
                    "role": "system",
                    "content": f"Read the above conversation. Then select the next most suitable role from {self.agent_names} to play. Only return the role.",
                }
            ])
        )
        try:
            return self.agent_by_name(name['content'])
        except ValueError:
            return self.next_agent(last_speaker)

    def _participant_roles(self):
        return "\n".join([f"{agent.name}: {agent.system_message}" for agent in self.agents])

    def format_history(self, messages: List[Dict]) -> str:
        formatted_messages = []
        for message in messages:
            formatted_message = f"'{message['role']}:{message['content']}"
            formatted_messages.append(formatted_message)
        return '\n'.join(formatted_messages)

class GroupChatManager:
    def __init__(self, groupchat: GroupChat, selector: Flow):
        self.groupchat = groupchat
        self.selector = selector



    def __call__(self, task: str):
        self.groupchat.messages.append({'role':self.selector.name, 'content': task})
        for i in range(self.groupchat.max_round):
            speaker = self.groupchat.select_speaker(last_speaker=self.selector, selector=self.selector)
            reply = speaker.generate_reply(self.groupchat.format_history(self.groupchat.messages))
            self.groupchat.messages.append(reply)
            print(reply)
            if i == self.groupchat.max_round - 1:
                break

        return reply
=======


@dataclass
class GroupChat:
    """A group chat class that contains a list of agents and the maximum number of rounds."""

    agents: List[Flow]
    messages: List[Dict]
    max_round: int = 10
    admin_name: str = "Admin"  # the name of the admin agent

    @property
    def agent_names(self) -> List[str]:
        """Return the names of the agents in the group chat."""
        return [agent.name for agent in self.agents]

    def reset(self):
        """Reset the group chat."""
        self.messages.clear()

    def agent_by_name(self, name: str) -> Flow:
        """Find an agent whose name is contained within the given 'name' string."""
        for agent in self.agents:
            if agent.name in name:
                return agent
        raise ValueError(f"No agent found with a name contained in '{name}'.")

    def next_agent(self, agent: Flow) -> Flow:
        """Return the next agent in the list."""
        return self.agents[(self.agent_names.index(agent.name) + 1) % len(self.agents)]

    def select_speaker_msg(self):
        """Return the message for selecting the next speaker."""
        return f"""
        You are in a role play game. The following roles are available:
        {self._participant_roles()}.

        Read the following conversation.
        Then select the next role from {self.agent_names} to play. Only return the role.
        """

    def select_speaker(self, last_speaker: Flow, selector: Flow):
        """Select the next speaker."""
        selector.update_system_message(self.select_speaker_msg())

        # Warn if GroupChat is underpopulated, without established changing behavior
        n_agents = len(self.agent_names)
        if n_agents < 3:
            logger.warning(
                f"GroupChat is underpopulated with {n_agents} agents. Direct communication would be more efficient."
            )

        name = selector.generate_reply(
            self.format_history(
                self.messages
                + [
                    {
                        "role": "system",
                        "content": f"Read the above conversation. Then select the next most suitable role from {self.agent_names} to play. Only return the role.",
                    }
                ]
            )
        )
        try:
            return self.agent_by_name(name["content"])
        except ValueError:
            return self.next_agent(last_speaker)

    def _participant_roles(self):
        return "\n".join(
            [f"{agent.name}: {agent.system_message}" for agent in self.agents]
        )

    def format_history(self, messages: List[Dict]) -> str:
        formatted_messages = []
        for message in messages:
            formatted_message = f"'{message['role']}:{message['content']}"
            formatted_messages.append(formatted_message)
        return "\n".join(formatted_messages)


class GroupChatManager:
    def __init__(self, groupchat: GroupChat, selector: Flow):
        self.groupchat = groupchat
        self.selector = selector

    def __call__(self, task: str):
        self.groupchat.messages.append({"role": self.selector.name, "content": task})
        for i in range(self.groupchat.max_round):
            speaker = self.groupchat.select_speaker(
                last_speaker=self.selector, selector=self.selector
            )
            reply = speaker.generate_reply(
                self.groupchat.format_history(self.groupchat.messages)
            )
            self.groupchat.messages.append(reply)
            print(reply)
            if i == self.groupchat.max_round - 1:
                break

        return reply
>>>>>>> 16176e8c
<|MERGE_RESOLUTION|>--- conflicted
+++ resolved
@@ -1,19 +1,14 @@
-<<<<<<< HEAD
+
 from dataclasses import dataclass
 import sys
 from typing import Dict, List, Optional, Union
 import logging
-=======
-import logging
-from dataclasses import dataclass
-from typing import Dict, List
 from swarms.structs.flow import Flow
->>>>>>> 16176e8c
+
 
 from swarms import Flow, OpenAI
 
 logger = logging.getLogger(__name__)
-<<<<<<< HEAD
 
 
 @dataclass
@@ -47,11 +42,15 @@
 
     def select_speaker_msg(self):
         """Return the message for selecting the next speaker."""
-        return f"""You are in a role play game. The following roles are available:
-{self._participant_roles()}.
 
-Read the following conversation.
-Then select the next role from {self.agent_names} to play. Only return the role."""
+        return f"""
+        You are in a role play game. The following roles are available:
+        {self._participant_roles()}.
+
+        Read the following conversation.
+        Then select the next role from {self.agent_names} to play. Only return the role.
+        """
+
 
     def select_speaker(self, last_speaker: Flow, selector: Flow):
         """Select the next speaker."""
@@ -65,101 +64,7 @@
             )
 
         name = selector.generate_reply(
-            self.format_history(self.messages
-                                + [
-                {
-                    "role": "system",
-                    "content": f"Read the above conversation. Then select the next most suitable role from {self.agent_names} to play. Only return the role.",
-                }
-            ])
-        )
-        try:
-            return self.agent_by_name(name['content'])
-        except ValueError:
-            return self.next_agent(last_speaker)
 
-    def _participant_roles(self):
-        return "\n".join([f"{agent.name}: {agent.system_message}" for agent in self.agents])
-
-    def format_history(self, messages: List[Dict]) -> str:
-        formatted_messages = []
-        for message in messages:
-            formatted_message = f"'{message['role']}:{message['content']}"
-            formatted_messages.append(formatted_message)
-        return '\n'.join(formatted_messages)
-
-class GroupChatManager:
-    def __init__(self, groupchat: GroupChat, selector: Flow):
-        self.groupchat = groupchat
-        self.selector = selector
-
-
-
-    def __call__(self, task: str):
-        self.groupchat.messages.append({'role':self.selector.name, 'content': task})
-        for i in range(self.groupchat.max_round):
-            speaker = self.groupchat.select_speaker(last_speaker=self.selector, selector=self.selector)
-            reply = speaker.generate_reply(self.groupchat.format_history(self.groupchat.messages))
-            self.groupchat.messages.append(reply)
-            print(reply)
-            if i == self.groupchat.max_round - 1:
-                break
-
-        return reply
-=======
-
-
-@dataclass
-class GroupChat:
-    """A group chat class that contains a list of agents and the maximum number of rounds."""
-
-    agents: List[Flow]
-    messages: List[Dict]
-    max_round: int = 10
-    admin_name: str = "Admin"  # the name of the admin agent
-
-    @property
-    def agent_names(self) -> List[str]:
-        """Return the names of the agents in the group chat."""
-        return [agent.name for agent in self.agents]
-
-    def reset(self):
-        """Reset the group chat."""
-        self.messages.clear()
-
-    def agent_by_name(self, name: str) -> Flow:
-        """Find an agent whose name is contained within the given 'name' string."""
-        for agent in self.agents:
-            if agent.name in name:
-                return agent
-        raise ValueError(f"No agent found with a name contained in '{name}'.")
-
-    def next_agent(self, agent: Flow) -> Flow:
-        """Return the next agent in the list."""
-        return self.agents[(self.agent_names.index(agent.name) + 1) % len(self.agents)]
-
-    def select_speaker_msg(self):
-        """Return the message for selecting the next speaker."""
-        return f"""
-        You are in a role play game. The following roles are available:
-        {self._participant_roles()}.
-
-        Read the following conversation.
-        Then select the next role from {self.agent_names} to play. Only return the role.
-        """
-
-    def select_speaker(self, last_speaker: Flow, selector: Flow):
-        """Select the next speaker."""
-        selector.update_system_message(self.select_speaker_msg())
-
-        # Warn if GroupChat is underpopulated, without established changing behavior
-        n_agents = len(self.agent_names)
-        if n_agents < 3:
-            logger.warning(
-                f"GroupChat is underpopulated with {n_agents} agents. Direct communication would be more efficient."
-            )
-
-        name = selector.generate_reply(
             self.format_history(
                 self.messages
                 + [
@@ -176,9 +81,11 @@
             return self.next_agent(last_speaker)
 
     def _participant_roles(self):
+
         return "\n".join(
             [f"{agent.name}: {agent.system_message}" for agent in self.agents]
         )
+
 
     def format_history(self, messages: List[Dict]) -> str:
         formatted_messages = []
@@ -186,6 +93,7 @@
             formatted_message = f"'{message['role']}:{message['content']}"
             formatted_messages.append(formatted_message)
         return "\n".join(formatted_messages)
+
 
 
 class GroupChatManager:
@@ -208,4 +116,3 @@
                 break
 
         return reply
->>>>>>> 16176e8c
