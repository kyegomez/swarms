<<<<<<< HEAD
from dataclasses import dataclass
import sys
from typing import Dict, List, Optional, Union
import logging

from .. import Flow

logger = logging.getLogger(__name__)
=======
from swarms.agents import SimpleAgent
from termcolor import colored

>>>>>>> 57e4656d

class GroupChat:
<<<<<<< HEAD
    """A group chat class that contains a list of agents and the maximum number of rounds."""

    agents: List[Flow]
    messages: List[Dict]
    max_round: int = 10
    admin_name: str = "Admin"  # the name of the admin agent

    @property
    def agent_names(self) -> List[str]:
        """Return the names of the agents in the group chat."""
        return [agent.name for agent in self.agents]

    def reset(self):
        """Reset the group chat."""
        self.messages.clear()

    def agent_by_name(self, name: str) -> Flow:
        """Find the next speaker based on the message."""
        return self.agents[self.agent_names.index(name)]

    def next_agent(self, agent: Flow) -> Flow:
        """Return the next agent in the list."""
        return self.agents[(self.agent_names.index(agent.name) + 1) % len(self.agents)]

    def select_speaker_msg(self):
        """Return the message for selecting the next speaker."""
        return f"""You are in a role play game. The following roles are available:
{self._participant_roles()}.

Read the following conversation.
Then select the next role from {self.agent_names} to play. Only return the role."""

    def select_speaker(self, last_speaker: Flow, selector: Flow):
        """Select the next speaker."""
        selector.update_system_message(self.select_speaker_msg())

        # Warn if GroupChat is underpopulated, without established changing behavior
        n_agents = len(self.agent_names)
        if n_agents < 3:
            logger.warning(
                f"GroupChat is underpopulated with {n_agents} agents. Direct communication would be more efficient."
            )

        final, name = selector.generate_oai_reply(
            self.messages
            + [
                {
                    "role": "system",
                    "content": f"Read the above conversation. Then select the next role from {self.agent_names} to play. Only return the role.",
                }
            ]
        )
        if not final:
            # i = self._random.randint(0, len(self._agent_names) - 1)  # randomly pick an id
            return self.next_agent(last_speaker)
        try:
            return self.agent_by_name(name)
        except ValueError:
            return self.next_agent(last_speaker)

    def _participant_roles(self):
        return "\n".join([f"{agent.name}: {agent.system_message}" for agent in self.agents])


class GroupChatManager(Flow):
    """(In preview) A chat manager agent that can manage a group chat of multiple agents."""

    def __init__(
        self,
        groupchat: GroupChat,
        name: Optional[str] = "chat_manager",
        # unlimited consecutive auto reply by default
        max_consecutive_auto_reply: Optional[int] = sys.maxsize,
        human_input_mode: Optional[str] = "NEVER",
        system_message: Optional[str] = "Group chat manager.",
        # seed: Optional[int] = 4,
        **kwargs,
    ):
        super().__init__(
            name=name,
            max_consecutive_auto_reply=max_consecutive_auto_reply,
            human_input_mode=human_input_mode,
            system_message=system_message,
            **kwargs,
        )
        self.register_reply(Flow, GroupChatManager.run_chat, config=groupchat, reset_config=GroupChat.reset)
        # self._random = random.Random(seed)

    def run_chat(
        self,
        messages: Optional[List[Dict]] = None,
        sender: Optional[Flow] = None,
        config: Optional[GroupChat] = None,
    ) -> Union[str, Dict, None]:
        """Run a group chat."""
        if messages is None:
            messages = self._oai_messages[sender]
        message = messages[-1]
        speaker = sender
        groupchat = config
        for i in range(groupchat.max_round):
            # set the name to speaker's name if the role is not function
            if message["role"] != "function":
                message["name"] = speaker.name
            groupchat.messages.append(message)
            # broadcast the message to all agents except the speaker
            for agent in groupchat.agents:
                if agent != speaker:
                    self.send(message, agent, request_reply=False, silent=True)
            if i == groupchat.max_round - 1:
                # the last round
                break
            try:
                # select the next speaker
                speaker = groupchat.select_speaker(speaker, self)
                # let the speaker speak
                reply = speaker.generate_reply(sender=self)
            except KeyboardInterrupt:
                # let the admin agent speak if interrupted
                if groupchat.admin_name in groupchat.agent_names:
                    # admin agent is one of the participants
                    speaker = groupchat.agent_by_name(groupchat.admin_name)
                    reply = speaker.generate_reply(sender=self)
                else:
                    # admin agent is not found in the participants
                    raise
            if reply is None:
                break
            # The speaker sends the message without requesting a reply
            speaker.send(reply, self, request_reply=False)
            message = self.last_message(speaker)
        return True, None
=======
    """
    Groupchat

    Args:
        agents (list): List of agents
        dashboard (bool): Whether to print a dashboard or not

    Example:
    >>> from swarms.structs import Flow
    >>> from swarms.models import OpenAIChat
    >>> from swarms.swarms.groupchat import GroupChat
    >>> from swarms.agents import SimpleAgent
    >>> api_key = ""
    >>> llm = OpenAIChat()
    >>> agent1 = SimpleAgent("Captain Price", Flow(llm=llm, max_loops=4))
    >>> agent2 = SimpleAgent("John Mactavis", Flow(llm=llm, max_loops=4))
    >>> chat = GroupChat([agent1, agent2])
    >>> chat.assign_duty(agent1.name, "Buy the groceries")
    >>> chat.assign_duty(agent2.name, "Clean the house")
    >>> response = chat.run("Captain Price", "Hello, how are you John?")
    >>> print(response)



    """

    def __init__(self, agents, dashboard: bool = False):
        # Ensure that all provided agents are instances of simpleagents
        if not all(isinstance(agent, SimpleAgent) for agent in agents):
            raise ValueError("All agents must be instances of SimpleAgent")
        self.agents = {agent.name: agent for agent in agents}

        # Dictionary to store duties for each agent
        self.duties = {}

        # Dictionary to store roles for each agent
        self.roles = {}

        self.dashboard = dashboard

    def assign_duty(self, agent_name, duty):
        """Assigns duty to the agent"""
        if agent_name not in self.agents:
            raise ValueError(f"No agent named {agent_name} found.")

    def assign_role(self, agent_name, role):
        """Assigns a role to the specified agent"""
        if agent_name not in self.agents:
            raise ValueError(f"No agent named {agent_name} found")

        self.roles[agent_name] = role

    def run(self, sender_name: str, message: str):
        """Runs the groupchat"""
        if self.dashboard:
            metrics = print(
                colored(
                    f"""
            
            Groupchat Configuration:
            ------------------------
                                    
            Agents: {self.agents}
            Message: {message}
            Sender: {sender_name}
            """,
                    "red",
                )
            )

            print(metrics)

        responses = {}
        for agent_name, agent in self.agents.items():
            if agent_name != sender_name:
                if agent_name in self.duties:
                    message += f"Your duty is {self.duties[agent_name]}"
                if agent_name in self.roles:
                    message += (
                        f"You are the {self.roles[agent_name]} in this conversation"
                    )

                responses[agent_name] = agent.run(message)
        return responses
>>>>>>> 57e4656d
<|MERGE_RESOLUTION|>--- conflicted
+++ resolved
@@ -1,4 +1,3 @@
-<<<<<<< HEAD
 from dataclasses import dataclass
 import sys
 from typing import Dict, List, Optional, Union
@@ -7,14 +6,11 @@
 from .. import Flow
 
 logger = logging.getLogger(__name__)
-=======
 from swarms.agents import SimpleAgent
 from termcolor import colored
 
->>>>>>> 57e4656d
 
 class GroupChat:
-<<<<<<< HEAD
     """A group chat class that contains a list of agents and the maximum number of rounds."""
 
     agents: List[Flow]
@@ -147,7 +143,6 @@
             speaker.send(reply, self, request_reply=False)
             message = self.last_message(speaker)
         return True, None
-=======
     """
     Groupchat
 
@@ -231,5 +226,4 @@
                     )
 
                 responses[agent_name] = agent.run(message)
-        return responses
->>>>>>> 57e4656d
+        return responses