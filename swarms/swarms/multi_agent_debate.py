--- conflicted
+++ resolved
@@ -1,7 +1,4 @@
-<<<<<<< HEAD
-=======
 from swarms.structs.flow import Flow
->>>>>>> 19f21763
 
 
 # Define a selection function
