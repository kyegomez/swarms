from typing import Optional
<<<<<<< HEAD
from swarms.memory.base_vectordb import VectorDatabase
=======
from swarms.memory.base import BaseVectorStore
>>>>>>> 8af2aa30
import pinecone
from attr import define, field
from swarms.utils.hash import str_to_hash


@define
<<<<<<< HEAD
class PineconDB(VectorDatabase):
=======
class PineconeVectorStoreStore(BaseVectorStore):
>>>>>>> 8af2aa30
    """
    PineconDB is a vector storage driver that uses Pinecone as the underlying storage engine.

    Pinecone is a vector database that allows you to store, search, and retrieve high-dimensional vectors with
    blazing speed and low latency. It is a managed service that is easy to use and scales effortlessly, so you can
    focus on building your applications instead of managing your infrastructure.

    Args:
        api_key (str): The API key for your Pinecone account.
        index_name (str): The name of the index to use.
        environment (str): The environment to use. Either "us-west1-gcp" or "us-east1-gcp".
        project_name (str, optional): The name of the project to use. Defaults to None.
        index (pinecone.Index, optional): The Pinecone index to use. Defaults to None.

    Methods:
        upsert_vector(vector: list[float], vector_id: Optional[str] = None, namespace: Optional[str] = None, meta: Optional[dict] = None, **kwargs) -> str:
            Upserts a vector into the index.
        load_entry(vector_id: str, namespace: Optional[str] = None) -> Optional[BaseVectorStore.Entry]:
            Loads a single vector from the index.
        load_entries(namespace: Optional[str] = None) -> list[BaseVectorStore.Entry]:
            Loads all vectors from the index.
        query(query: str, count: Optional[int] = None, namespace: Optional[str] = None, include_vectors: bool = False, include_metadata=True, **kwargs) -> list[BaseVectorStore.QueryResult]:
            Queries the index for vectors similar to the given query string.
        create_index(name: str, **kwargs) -> None:
            Creates a new index.

    Usage:
    >>> from swarms.memory.vector_stores.pinecone import PineconDB
    >>> from swarms.utils.embeddings import USEEmbedding
    >>> from swarms.utils.hash import str_to_hash
    >>> from swarms.utils.dataframe import dataframe_to_hash
    >>> import pandas as pd
    >>>
    >>> # Create a new PineconDB instance:
    >>> pv = PineconDB(
    >>>     api_key="your-api-key",
    >>>     index_name="your-index-name",
    >>>     environment="us-west1-gcp",
    >>>     project_name="your-project-name"
    >>> )
    >>> # Create a new index:
    >>> pv.create_index("your-index-name")
    >>> # Create a new USEEmbedding instance:
    >>> use = USEEmbedding()
    >>> # Create a new dataframe:
    >>> df = pd.DataFrame({
    >>>     "text": [
    >>>         "This is a test",
    >>>         "This is another test",
    >>>         "This is a third test"
    >>>     ]
    >>> })
    >>> # Embed the dataframe:
    >>> df["embedding"] = df["text"].apply(use.embed_string)
    >>> # Upsert the dataframe into the index:
    >>> pv.upsert_vector(
    >>>     vector=df["embedding"].tolist(),
    >>>     vector_id=dataframe_to_hash(df),
    >>>     namespace="your-namespace"
    >>> )
    >>> # Query the index:
    >>> pv.query(
    >>>     query="This is a test",
    >>>     count=10,
    >>>     namespace="your-namespace"
    >>> )
    >>> # Load a single entry from the index:
    >>> pv.load_entry(
    >>>     vector_id=dataframe_to_hash(df),
    >>>     namespace="your-namespace"
    >>> )
    >>> # Load all entries from the index:
    >>> pv.load_entries(
    >>>     namespace="your-namespace"
    >>> )


    """

    api_key: str = field(kw_only=True)
    index_name: str = field(kw_only=True)
    environment: str = field(kw_only=True)
    project_name: Optional[str] = field(default=None, kw_only=True)
    index: pinecone.Index = field(init=False)

    def __attrs_post_init__(self) -> None:
        """Post init"""
        pinecone.init(
            api_key=self.api_key,
            environment=self.environment,
            project_name=self.project_name,
        )

        self.index = pinecone.Index(self.index_name)

    def add(
        self,
        vector: list[float],
        vector_id: Optional[str] = None,
        namespace: Optional[str] = None,
        meta: Optional[dict] = None,
        **kwargs,
    ) -> str:
<<<<<<< HEAD
        """Add a vector to the index.

        Args:
            vector (list[float]): _description_
            vector_id (Optional[str], optional): _description_. Defaults to None.
            namespace (Optional[str], optional): _description_. Defaults to None.
            meta (Optional[dict], optional): _description_. Defaults to None.

        Returns:
            str: _description_
        """
=======
        """Upsert vector"""
>>>>>>> 8af2aa30
        vector_id = (
            vector_id if vector_id else str_to_hash(str(vector))
        )

        params = {"namespace": namespace} | kwargs

        self.index.upsert([(vector_id, vector, meta)], **params)

        return vector_id

<<<<<<< HEAD
    def load_entries(self, namespace: Optional[str] = None):
        """Load all entries from the index.

        Args:
            namespace (Optional[str], optional): _description_. Defaults to None.

        Returns:
            _type_: _description_
        """
=======
    def load_entry(
        self, vector_id: str, namespace: Optional[str] = None
    ) -> Optional[BaseVectorStore.Entry]:
        """Load entry"""
        result = self.index.fetch(
            ids=[vector_id], namespace=namespace
        ).to_dict()
        vectors = list(result["vectors"].values())

        if len(vectors) > 0:
            vector = vectors[0]

            return BaseVectorStore.Entry(
                id=vector["id"],
                meta=vector["metadata"],
                vector=vector["values"],
                namespace=result["namespace"],
            )
        else:
            return None

    def load_entries(
        self, namespace: Optional[str] = None
    ) -> list[BaseVectorStore.Entry]:
        """Load entries"""
>>>>>>> 8af2aa30
        # This is a hacky way to query up to 10,000 values from Pinecone. Waiting on an official API for fetching
        # all values from a namespace:
        # https://community.pinecone.io/t/is-there-a-way-to-query-all-the-vectors-and-or-metadata-from-a-namespace/797/5

        results = self.index.query(
            self.embedding_driver.embed_string(""),
            top_k=10000,
            include_metadata=True,
            namespace=namespace,
        )

<<<<<<< HEAD
        for result in results["matches"]:
            entry = {
                "id": result["id"],
                "vector": result["values"],
                "meta": result["metadata"],
                "namespace": result["namespace"],
            }
            return entry
=======
        return [
            BaseVectorStore.Entry(
                id=r["id"],
                vector=r["values"],
                meta=r["metadata"],
                namespace=results["namespace"],
            )
            for r in results["matches"]
        ]
>>>>>>> 8af2aa30

    def query(
        self,
        query: str,
        count: Optional[int] = None,
        namespace: Optional[str] = None,
        include_vectors: bool = False,
        # PineconDBStorageDriver-specific params:
        include_metadata=True,
        **kwargs,
<<<<<<< HEAD
    ):
        """Query the index for vectors similar to the given query string.

        Args:
            query (str): _description_
            count (Optional[int], optional): _description_. Defaults to None.
            namespace (Optional[str], optional): _description_. Defaults to None.
            include_vectors (bool, optional): _description_. Defaults to False.
            include_metadata (bool, optional): _description_. Defaults to True.

        Returns:
            _type_: _description_
        """
        vector = self.embedding_driver.embed_string(query)

        params = {
            "top_k": count,
=======
    ) -> list[BaseVectorStore.QueryResult]:
        """Query vectors"""
        vector = self.embedding_driver.embed_string(query)

        params = {
            "top_k": (
                count
                if count
                else BaseVectorStore.DEFAULT_QUERY_COUNT
            ),
>>>>>>> 8af2aa30
            "namespace": namespace,
            "include_values": include_vectors,
            "include_metadata": include_metadata,
        } | kwargs

        results = self.index.query(vector, **params)

<<<<<<< HEAD
        for r in results["matches"]:
            entry = {
                "id": results["id"],
                "vector": results["values"],
                "score": results["scores"],
                "meta": results["metadata"],
                "namespace": results["namespace"],
            }
            return entry

    def create_index(self, name: str, **kwargs) -> None:
        """Create a new index.

        Args:
            name (str): _description_
        """
=======
        return [
            BaseVectorStore.QueryResult(
                id=r["id"],
                vector=r["values"],
                score=r["score"],
                meta=r["metadata"],
                namespace=results["namespace"],
            )
            for r in results["matches"]
        ]

    def create_index(self, name: str, **kwargs) -> None:
        """Create index"""
>>>>>>> 8af2aa30
        params = {
            "name": name,
            "dimension": self.embedding_driver.dimensions,
        } | kwargs

        pinecone.create_index(**params)<|MERGE_RESOLUTION|>--- conflicted
+++ resolved
@@ -1,20 +1,12 @@
 from typing import Optional
-<<<<<<< HEAD
-from swarms.memory.base_vectordb import VectorDatabase
-=======
 from swarms.memory.base import BaseVectorStore
->>>>>>> 8af2aa30
 import pinecone
 from attr import define, field
 from swarms.utils.hash import str_to_hash
 
 
 @define
-<<<<<<< HEAD
-class PineconDB(VectorDatabase):
-=======
 class PineconeVectorStoreStore(BaseVectorStore):
->>>>>>> 8af2aa30
     """
     PineconDB is a vector storage driver that uses Pinecone as the underlying storage engine.
 
@@ -118,21 +110,7 @@
         meta: Optional[dict] = None,
         **kwargs,
     ) -> str:
-<<<<<<< HEAD
-        """Add a vector to the index.
-
-        Args:
-            vector (list[float]): _description_
-            vector_id (Optional[str], optional): _description_. Defaults to None.
-            namespace (Optional[str], optional): _description_. Defaults to None.
-            meta (Optional[dict], optional): _description_. Defaults to None.
-
-        Returns:
-            str: _description_
-        """
-=======
         """Upsert vector"""
->>>>>>> 8af2aa30
         vector_id = (
             vector_id if vector_id else str_to_hash(str(vector))
         )
@@ -143,17 +121,6 @@
 
         return vector_id
 
-<<<<<<< HEAD
-    def load_entries(self, namespace: Optional[str] = None):
-        """Load all entries from the index.
-
-        Args:
-            namespace (Optional[str], optional): _description_. Defaults to None.
-
-        Returns:
-            _type_: _description_
-        """
-=======
     def load_entry(
         self, vector_id: str, namespace: Optional[str] = None
     ) -> Optional[BaseVectorStore.Entry]:
@@ -163,8 +130,8 @@
         ).to_dict()
         vectors = list(result["vectors"].values())
 
-        if len(vectors) > 0:
-            vector = vectors[0]
+        Args:
+            namespace (Optional[str], optional): _description_. Defaults to None.
 
             return BaseVectorStore.Entry(
                 id=vector["id"],
@@ -179,7 +146,6 @@
         self, namespace: Optional[str] = None
     ) -> list[BaseVectorStore.Entry]:
         """Load entries"""
->>>>>>> 8af2aa30
         # This is a hacky way to query up to 10,000 values from Pinecone. Waiting on an official API for fetching
         # all values from a namespace:
         # https://community.pinecone.io/t/is-there-a-way-to-query-all-the-vectors-and-or-metadata-from-a-namespace/797/5
@@ -191,16 +157,6 @@
             namespace=namespace,
         )
 
-<<<<<<< HEAD
-        for result in results["matches"]:
-            entry = {
-                "id": result["id"],
-                "vector": result["values"],
-                "meta": result["metadata"],
-                "namespace": result["namespace"],
-            }
-            return entry
-=======
         return [
             BaseVectorStore.Entry(
                 id=r["id"],
@@ -210,7 +166,6 @@
             )
             for r in results["matches"]
         ]
->>>>>>> 8af2aa30
 
     def query(
         self,
@@ -221,25 +176,6 @@
         # PineconDBStorageDriver-specific params:
         include_metadata=True,
         **kwargs,
-<<<<<<< HEAD
-    ):
-        """Query the index for vectors similar to the given query string.
-
-        Args:
-            query (str): _description_
-            count (Optional[int], optional): _description_. Defaults to None.
-            namespace (Optional[str], optional): _description_. Defaults to None.
-            include_vectors (bool, optional): _description_. Defaults to False.
-            include_metadata (bool, optional): _description_. Defaults to True.
-
-        Returns:
-            _type_: _description_
-        """
-        vector = self.embedding_driver.embed_string(query)
-
-        params = {
-            "top_k": count,
-=======
     ) -> list[BaseVectorStore.QueryResult]:
         """Query vectors"""
         vector = self.embedding_driver.embed_string(query)
@@ -250,7 +186,6 @@
                 if count
                 else BaseVectorStore.DEFAULT_QUERY_COUNT
             ),
->>>>>>> 8af2aa30
             "namespace": namespace,
             "include_values": include_vectors,
             "include_metadata": include_metadata,
@@ -258,24 +193,6 @@
 
         results = self.index.query(vector, **params)
 
-<<<<<<< HEAD
-        for r in results["matches"]:
-            entry = {
-                "id": results["id"],
-                "vector": results["values"],
-                "score": results["scores"],
-                "meta": results["metadata"],
-                "namespace": results["namespace"],
-            }
-            return entry
-
-    def create_index(self, name: str, **kwargs) -> None:
-        """Create a new index.
-
-        Args:
-            name (str): _description_
-        """
-=======
         return [
             BaseVectorStore.QueryResult(
                 id=r["id"],
@@ -289,7 +206,6 @@
 
     def create_index(self, name: str, **kwargs) -> None:
         """Create index"""
->>>>>>> 8af2aa30
         params = {
             "name": name,
             "dimension": self.embedding_driver.dimensions,
