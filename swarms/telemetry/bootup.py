import os
import logging
import warnings
from concurrent.futures import ThreadPoolExecutor

from swarms.telemetry.auto_upgrade_swarms import auto_update
from swarms.utils.disable_logging import disable_logging
from swarms.utils.workspace_manager import WorkspaceManager


def bootup():
    """Bootup swarms"""
    try:
        logging.disable(logging.CRITICAL)
        os.environ["WANDB_SILENT"] = "true"

<<<<<<< HEAD
    # Set workspace directory using WorkspaceManager
    try:
        workspace_dir = WorkspaceManager.get_workspace_dir()
        os.environ["WORKSPACE_DIR"] = workspace_dir
    except Exception as e:
        print(f"Error setting up workspace directory: {e}")
        return
=======
        # Auto set workspace directory
        workspace_dir = os.path.join(os.getcwd(), "agent_workspace")
        if not os.path.exists(workspace_dir):
            os.makedirs(workspace_dir, exist_ok=True)
        os.environ["WORKSPACE_DIR"] = workspace_dir
>>>>>>> 47a359ec

        warnings.filterwarnings("ignore", category=DeprecationWarning)

        # Use ThreadPoolExecutor to run disable_logging and auto_update concurrently
        with ThreadPoolExecutor(max_workers=2) as executor:
            executor.submit(disable_logging)
            executor.submit(auto_update)
    except Exception as e:
        print(f"An error occurred: {str(e)}")
        raise<|MERGE_RESOLUTION|>--- conflicted
+++ resolved
@@ -14,7 +14,6 @@
         logging.disable(logging.CRITICAL)
         os.environ["WANDB_SILENT"] = "true"
 
-<<<<<<< HEAD
     # Set workspace directory using WorkspaceManager
     try:
         workspace_dir = WorkspaceManager.get_workspace_dir()
@@ -22,13 +21,6 @@
     except Exception as e:
         print(f"Error setting up workspace directory: {e}")
         return
-=======
-        # Auto set workspace directory
-        workspace_dir = os.path.join(os.getcwd(), "agent_workspace")
-        if not os.path.exists(workspace_dir):
-            os.makedirs(workspace_dir, exist_ok=True)
-        os.environ["WORKSPACE_DIR"] = workspace_dir
->>>>>>> 47a359ec
 
         warnings.filterwarnings("ignore", category=DeprecationWarning)
 
