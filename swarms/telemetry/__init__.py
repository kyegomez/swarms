--- conflicted
+++ resolved
@@ -25,11 +25,7 @@
     "get_machine_id",
     "get_system_info",
     "generate_unique_identifier",
-<<<<<<< HEAD
-    "get_python_version", # from swarms/telemetry/sys_info.py
-=======
     "get_python_version",
->>>>>>> 8e1a0242
     "get_pip_version",
     "get_oi_version",
     "get_os_version",
