--- conflicted
+++ resolved
@@ -29,9 +29,5 @@
 )
 
 # Run the workflow on a task
-<<<<<<< HEAD
-agent.run("Generate a 10,000 word blog on health and wellness.")
-=======
 out = agent.run("Generate a 10,000 word blog on health and wellness.")
-print(out)
->>>>>>> 8af2aa30
+print(out)