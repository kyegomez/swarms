--- conflicted
+++ resolved
@@ -369,13 +369,11 @@
   - Swarms Rust:
     - Overview: "swarms_rs/overview.md"
     - Agents: "swarms_rs/agents.md"
-<<<<<<< HEAD
-=======
+
 
   - Governance:
     - Resources: "governance/main.md"
     - Tokenomics: "web3/token.md"
->>>>>>> bc05995b
 
     
     # - Prompts API: 
