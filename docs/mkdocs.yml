--- conflicted
+++ resolved
@@ -1,190 +1,7 @@
-<<<<<<< HEAD
-docs_dir: 'docs'
-site_name: "Swarms Documentation"
-site_url: https://swarms.world
-=======
-
-# docs_dir: '.'  # replace with the correct path if your documentation files are not in the same directory as mkdocs.yml
-# site_name: Swarms Documentation
-# site_url: https://swarms.apac.ai
-# site_author: Swarms
-# site_description: Orchestrate Swarms of Agents From Any Framework Like OpenAI, Langchain, and Etc for Real World Workflow Automation.
-# repo_name: kyegomez/swarms
-# repo_url: https://github.com/kyegomez/swarms
-# edit_uri: https://github.com/kyegomez/swarms/tree/main/docs
-# copyright: TGSC Corp 2024. All rights reserved.
-
-
-# plugins:
-#   # - glightbox
-#   - search
-#   - git-authors
-#   - mkdocs-jupyter:
-#         kernel_name: python3
-#         execute: false
-#         include_source: True
-#         include_requirejs: true
-#   - mkdocstrings:
-#       default_handler: python
-#       handlers:
-#         python:
-#           options:
-#             parameter_headings: true
-#             paths: [supervision]
-#             load_external_modules: true
-#             allow_inspection: true
-#             show_bases: true
-#             group_by_category: true
-#             docstring_style: google
-#             show_symbol_type_heading: true
-#             show_symbol_type_toc: true
-#             show_category_heading: true
-#           domains: [std, py]
-#   - git-committers:
-#       repository: kyegomez/swarms
-#       branch: master
-#       # token: !ENV ["GITHUB_TOKEN"]
-#   - git-revision-date-localized:
-#       enable_creation_date: true
-# extra_css:
-#   - assets/css/extra.css
-# extra:
-#   social:
-#     - icon: fontawesome/brands/twitter
-#       link: https://x.com/KyeGomezB
-#     - icon: fontawesome/brands/github
-#       link: https://github.com/kyegomez/swarms
-# theme:
-#     name: material
-#     custom_dir: overrides
-#     logo: assets/img/SwarmsLogoIcon.png
-#     palette:
-#       # Palette toggle for light mode
-#     - scheme: default
-#       primary: black
-#       toggle:
-#         icon: material/brightness-7 
-#         name: Switch to dark mode
-#     # Palette toggle for dark mode
-#     - scheme: slate
-#       primary: black
-#       toggle:
-#         icon: material/brightness-4
-#         name: Switch to light mode
-#     features:
-#         - content.code.copy
-#         - content.code.annotate
-#         - navigation.tabs
-#         - navigation.sections
-#         - navigation.expand
-#         - navigation.top
-#         - announce.dismiss
-# markdown_extensions:
-#   - pymdownx.highlight:
-#       anchor_linenums: true
-#       line_spans: __span
-#       pygments_lang_class: true
-#   - admonition
-#   - pymdownx.inlinehilite
-#   - pymdownx.snippets
-#   - pymdownx.superfences
-#   - pymdownx.details
-#   - pymdownx.tabbed
-#   - tables
-#   - def_list
-#   - footnotes
-# nav:
-#   - Home:
-#     - Installation:
-#       - Overview: "index.md"
-#       - Install: "swarms/install/install.md"
-#       - Docker Setup: "swarms/install/docker_setup.md"
-#     - Usage Examples:
-#       - Overview: "swarms/usage/index.md" # Explains how the framework is decomposed into agents, models, and swarms
-#       - Models:
-#         - How to Create A Custom Language Model: "swarms/models/custom_model.md"
-#         - Models Available: "swarms/models/index.md"
-#         - MultiModal Models Available: "swarms/models/multimodal_models.md"
-#       - Agents:
-#         - Getting started with Agents: "swarms/structs/diy_your_own_agent.md"
-#         - Tools: 
-#           - Functions, Pydantic BaseModels, and More: "swarms/tools/main.md"
-#         - Memory:
-#           - Building Custom Vector Memory Databases with the BaseVectorDatabase Class: "swarms/memory/diy_memory.md"
-#           - ShortTermMemory: "swarms/memory/short_term_memory.md"
-#       - Multi-Agent Collaboration:
-#         - SwarmNetwork: "swarms/structs/swarmnetwork.md"
-#         - AgentRearrange: "swarms/structs/agent_rearrange.md"
-#       - Why does Swarms Exist?:
-#     - References:
-#       - Agent Glossary: "swarms/glossary.md"
-#       - List of The Best Multi-Agent Papers: "swarms/papers.md"
-#     - Contributors:
-#       - Contributing: "contributing.md"
-# - Reference:
-#   - Overview: "swarms/index.md"
-#   # - Framework Structure: "swarms/structs/tree.md" # Explains the tree structure of the framework and where things are located
-#   - swarms.models:
-#     - How to Create A Custom Language Model: "swarms/models/custom_model.md"
-#     - Deploying Azure OpenAI in Production A Comprehensive Guide: "swarms/models/azure_openai.md"
-#     - Language Models:
-#       - BaseLLM: "swarms/models/base_llm.md"
-#       - Overview: "swarms/models/index.md"
-#       - HuggingFaceLLM: "swarms/models/huggingface.md"
-#       - Anthropic: "swarms/models/anthropic.md"
-#       - OpenAIChat: "swarms/models/openai.md"
-#     - MultiModal Models :
-#       - BaseMultiModalModel: "swarms/models/base_multimodal_model.md"
-#       - Fuyu: "swarms/models/fuyu.md"
-#       - Vilt: "swarms/models/vilt.md"
-#       - Idefics: "swarms/models/idefics.md"
-#       - Kosmos: "swarms/models/kosmos.md"
-#       - Nougat: "swarms/models/nougat.md"
-#       - Dalle3: "swarms/models/dalle3.md"
-#       - GPT4VisionAPI: "swarms/models/gpt4v.md"
-#       - GPT4o: "swarms/models/gpt4o.md"
-#   - swarms.structs:
-#       - Foundational Structures:
-#         - Agent: "swarms/structs/agent.md"
-#         - BaseStructure: "swarms/structs/basestructure.md"
-#         - Task: "swarms/structs/task.md"
-#         - YamlModel: "swarms/structs/yaml_model.md"
-#         # - BaseSwarm: "swarms/structs/base_swarm.md"
-#         - BaseWorkflow: "swarms/structs/baseworkflow.md"
-#       - Workflows:
-#         - ConcurrentWorkflow: "swarms/structs/concurrentworkflow.md"
-#         - SequentialWorkflow: "swarms/structs/sequential_workflow.md"      
-#       - Multi Agent Architectures:
-#         - Conversation: "swarms/structs/conversation.md"
-#         - SwarmNetwork: "swarms/structs/swarmnetwork.md"
-#         - MajorityVoting: "swarms/structs/majorityvoting.md"
-#         - AgentRearrange: "swarms/structs/agent_rearrange.md"
-#         - RoundRobin: "swarms/structs/round_robin_swarm.md"
-# - Swarms Cloud API:
-#   - Overview: "swarms_cloud/main.md"
-#   - Available Models: "swarms_cloud/available_models.md"
-#   - Migrate from OpenAI to Swarms in 3 lines of code: "swarms_cloud/migrate_openai.md"
-#   - Getting Started with SOTA Vision Language Models VLM: "swarms_cloud/getting_started.md"
-#   - Enterprise Guide to High-Performance Multi-Agent LLM Deployments: "swarms_cloud/production_deployment.md"
-#   - Under The Hood The Swarm Cloud Serving Infrastructure: "swarms_cloud/architecture.md"
-# - Guides:
-#   # - Building Custom Vector Memory Databases with the BaseVectorDatabase Class: "swarms/memory/diy_memory.md"
-#   - Models:
-#     - How to Create A Custom Language Model: "swarms/models/custom_model.md"
-#     - Deploying Azure OpenAI in Production, A Comprehensive Guide: "swarms/models/azure_openai.md"
-#   - Agents:
-#     - Agent: "examples/flow.md"
-#     - DIY Build Your Own Agent: "diy_your_own_agent.md"
-#     - Equipping Autonomous Agents with Tools: "examples/tools_agent.md"
-#   - Swarms:
-#     - SequentialWorkflow: "examples/reliable_autonomous_agents.md"
-
-
 
 docs_dir: '.'  # replace with the correct path if your documentation files are not in the same directory as mkdocs.yml
 site_name: Swarms Documentation
-site_url: https://swarms.apac.ai
->>>>>>> 7b8949f5
+site_url: https://swarms.world
 site_author: Swarms
 site_description: "Orchestrate Swarms of Agents From Any Framework Like OpenAI, Langchain, and Etc for Real World Workflow Automation."
 repo_name: kyegomez/swarms
@@ -277,91 +94,6 @@
   - def_list
   - footnotes
 nav:
-<<<<<<< HEAD
-  - Home:
-      - Installation:
-          - Overview: "index.md"
-          - Install: "swarms/install/install.md"
-          - Docker Setup: "swarms/install/docker_setup.md"
-      - Usage Examples:
-          - Models:
-              - How to Create A Custom Language Model: "swarms/models/custom_model.md"
-              - Models Available: "swarms/models/index.md"
-              - MultiModal Models Available: "swarms/models/multimodal_models.md"
-          - Agents:
-              - Getting started with Agents: "swarms/structs/diy_your_own_agent.md"
-              - Tools:
-                  - Functions, Pydantic BaseModels, and More: "swarms/tools/main.md"
-              - Memory:
-                  - Building Custom Vector Memory Databases with the BaseVectorDatabase Class: "swarms/memory/diy_memory.md"
-                  - ShortTermMemory: "swarms/memory/short_term_memory.md"
-              - Multi-Agent Collaboration:
-                  - SwarmNetwork: "swarms/structs/swarmnetwork.md"
-                  - AgentRearrange: "swarms/structs/agent_rearrange.md"
-              - Why does Swarms Exist?:
-  - References:
-      - Agent Glossary: "swarms/glossary.md"
-      - List of The Best Multi-Agent Papers: "swarms/papers.md"
-  - Contributors:
-      - Contributing: "contributing.md"
-  - Reference:
-      - Overview: "swarms/index.md"
-      - Framework Structure: "swarms/structs/tree.md"
-      - swarms.models:
-          - How to Create A Custom Language Model: "swarms/models/custom_model.md"
-          - Deploying Azure OpenAI in Production A Comprehensive Guide: "swarms/models/azure_openai.md"
-          - Language Models:
-              - BaseLLM: "swarms/models/base_llm.md"
-              - Overview: "swarms/models/index.md"
-              - HuggingFaceLLM: "swarms/models/huggingface.md"
-              - Anthropic: "swarms/models/anthropic.md"
-              - OpenAIChat: "swarms/models/openai.md"
-          - MultiModal Models:
-              - BaseMultiModalModel: "swarms/models/base_multimodal_model.md"
-              - Fuyu: "swarms/models/fuyu.md"
-              - Vilt: "swarms/models/vilt.md"
-              - Idefics: "swarms/models/idefics.md"
-              - Kosmos: "swarms/models/kosmos.md"
-              - Nougat: "swarms/models/nougat.md"
-              - Dalle3: "swarms/models/dalle3.md"
-              - GPT4VisionAPI: "swarms/models/gpt4v.md"
-              - GPT4o: "swarms/models/gpt4o.md"
-      - swarms.structs:
-          - Foundational Structures:
-              - Agent: "swarms/structs/agent.md"
-              - BaseStructure: "swarms/structs/basestructure.md"
-              - Task: "swarms/structs/task.md"
-              - YamlModel: "swarms/structs/yaml_model.md"
-              # - BaseSwarm: "swarms/structs/base_swarm.md"
-              - BaseWorkflow: "swarms/structs/baseworkflow.md"
-          - Workflows:
-              - ConcurrentWorkflow: "swarms/structs/concurrentworkflow.md"
-              - SequentialWorkflow: "swarms/structs/sequential_workflow.md"
-          - Multi Agent Architectures:
-              - Conversation: "swarms/structs/conversation.md"
-              - SwarmNetwork: "swarms/structs/swarmnetwork.md"
-              - MajorityVoting: "swarms/structs/majorityvoting.md"
-              - AgentRearrange: "swarms/structs/agent_rearrange.md"
-              - RoundRobin: "swarms/structs/round_robin_swarm.md"
-  - Swarms Cloud API:
-      - Overview: "swarms_cloud/main.md"
-      - Available Models: "swarms_cloud/available_models.md"
-      - Migrate from OpenAI to Swarms in 3 lines of code: "swarms_cloud/migrate_openai.md"
-      - Getting Started with SOTA Vision Language Models VLM: "swarms_cloud/getting_started.md"
-      - Enterprise Guide to High-Performance Multi-Agent LLM Deployments: "swarms_cloud/production_deployment.md"
-      - Under The Hood The Swarm Cloud Serving Infrastructure: "swarms_cloud/architecture.md"
-  - Guides:
-      # - Building Custom Vector Memory Databases with the BaseVectorDatabase Class: "swarms/memory/diy_memory.md"
-      - Models:
-          - How to Create A Custom Language Model: "swarms/models/custom_model.md"
-          - Deploying Azure OpenAI in Production, A Comprehensive Guide: "swarms/models/azure_openai.md"
-      - Agents:
-          - Agent: "examples/flow.md"
-          - DIY Build Your Own Agent: "diy_your_own_agent.md"
-          - Equipping Autonomous Agents with Tools: "examples/tools_agent.md"
-      - Swarms:
-          - SequentialWorkflow: "examples/reliable_autonomous_agents.md"
-=======
 - Home:
   - Installation:
     - Overview: "index.md"
@@ -463,5 +195,4 @@
     - Organization:
       - FrontEnd Member Onboarding: "corporate/front_end_contributors.md"
 - Contributors:
-    - Contributing: "contributing.md"
->>>>>>> 7b8949f5
+    - Contributing: "contributing.md"