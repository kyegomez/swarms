--- conflicted
+++ resolved
@@ -276,13 +276,7 @@
       - Documentation:
         - Overview: "swarms/structs/overview.md"
         - Custom Multi Agent Architectures: "swarms/structs/custom_swarm.md"
-<<<<<<< HEAD
-
-        - Board of Directors: "swarms/structs/BoardOfDirectors.md"
-=======
         - Debate Multi-Agent Architectures: "swarms/structs/orchestration_methods.md"
-
->>>>>>> eb413d35
         - MajorityVoting: "swarms/structs/majorityvoting.md"
         - RoundRobin: "swarms/structs/round_robin_swarm.md"
         - Mixture of Agents: "swarms/structs/moa.md"
@@ -301,6 +295,7 @@
           - Hybrid Hierarchical-Cluster Swarm: "swarms/structs/hhcs.md"
           - Auto Swarm Builder: "swarms/structs/auto_swarm_builder.md"
           - Swarm Matcher: "swarms/structs/swarm_matcher.md"
+          - Board of Directors: "swarms/structs/BoardOfDirectors.md"
 
         # - Multi-Agent Multi-Modal Structures:
         #   - ImageAgentBatchProcessor: "swarms/structs/image_batch_agent.md"
