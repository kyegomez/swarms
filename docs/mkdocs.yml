--- conflicted
+++ resolved
@@ -1,7 +1,4 @@
-<<<<<<< HEAD
-=======
 
->>>>>>> c952a2ee
 docs_dir: '.'  # replace with the correct path if your documentation files are not in the same directory as mkdocs.yml
 copyright: "&copy; TGSC Corp 2024. All rights reserved."
 site_name: Swarms Documentation
@@ -43,11 +40,7 @@
       # token: !ENV ["GITHUB_TOKEN"]
   - git-revision-date-localized:
       enable_creation_date: true
-<<<<<<< HEAD
 
-
-=======
->>>>>>> c952a2ee
 extra_css:
   - assets/css/extra.css
 extra:
@@ -96,106 +89,6 @@
   - footnotes
 nav:
   - Home:
-<<<<<<< HEAD
-    - Installation:
-      - Overview: "index.md"
-      - Install: "install.md"
-      - Docker Setup: docker_setup.md
-    - Usage Examples:
-      - Build an Agent: "diy_your_own_agent.md"
-      - Build an Agent with tools: "examples/tools_agents.md"
-    - Why does Swarms Exist?:
-      - Why Swarms? Orchestrating Agents for Enterprise Automation: "why.md"
-      - Limitations of Individual Agents: "limits_of_individual_agents.md"
-  - Swarms Cloud API:
-    - Overview: "swarms_cloud/main.md"
-    - Available Models: "swarms_cloud/available_models.md"
-    - Migrate from OpenAI to Swarms in 3 lines of code: "swarms_cloud/migrate_openai.md"
-    - Getting Started with SOTA Vision Language Models VLM: "swarms_cloud/getting_started.md"
-    - Enterprise Guide to High-Performance Multi-Agent LLM Deployments: "swarms_cloud/production_deployment.md"
-  - Swarms Framework [PY]:
-    - Overview: "swarms/index.md"
-    - DIY Build Your Own Agent: "diy_your_own_agent.md"
-    - Agents with Tools: "examples/tools_agent.md"
-    - swarms.models:
-      - How to Create A Custom Language Model: "swarms/models/custom_model.md"
-      - Deploying Azure OpenAI in Production A Comprehensive Guide: "swarms/models/azure_openai.md"
-      - Language:
-        - BaseLLM: "swarms/models/base_llm.md"
-        - Overview: "swarms/models/index.md"
-        - Llava3: "swarms/models/llama3.md"
-        - HuggingFaceLLM: "swarms/models/huggingface.md"
-        - Anthropic: "swarms/models/anthropic.md"
-        - OpenAI: "swarms/models/openai.md"
-        - Mistral: "swarms/models/mistral.md"
-        - Mixtral: "swarms/models/mixtral.md"
-      - MultiModal:
-        - BaseMultiModalModel: "swarms/models/base_multimodal_model.md"
-        - Fuyu: "swarms/models/fuyu.md"
-        - Vilt: "swarms/models/vilt.md"
-        - Idefics: "swarms/models/idefics.md"
-        - Kosmos: "swarms/models/kosmos.md"
-        - Nougat: "swarms/models/nougat.md"
-        - Dalle3: "swarms/models/dalle3.md"
-        - GPT4V: "swarms/models/gpt4v.md"
-        - DistilWhisperModel: "swarms/models/distilled_whisperx.md"
-    - swarms.structs:
-        - Foundational Structures:
-          - Agent: "swarms/structs/agent.md"
-          - BaseStructure: "swarms/structs/basestructure.md"
-          - Task: "swarms/structs/task.md"
-          - YamlModel: "swarms/structs/yaml_model.md"
-        - Workflows:
-          - ConcurrentWorkflow: "swarms/structs/concurrentworkflow.md"
-          - SequentialWorkflow: "swarms/structs/sequential_workflow.md"
-          - BaseWorkflow: "swarms/structs/baseworkflow.md"      
-        - Multi Agent Architectures:
-          - Conversation: "swarms/structs/conversation.md"
-          - SwarmNetwork: "swarms/structs/swarmnetwork.md"
-          - MajorityVoting: "swarms/structs/majorityvoting.md"
-          - AgentRearrange: "swarms/structs/agent_rearrange.md"
-          - RoundRobin: "swarms/structs/round_robin_swarm.md"
-    - swarms.memory:
-      - Building Custom Vector Memory Databases with the BaseVectorDatabase Class: "swarms/memory/diy_memory.md"
-      - ShortTermMemory: "swarms/memory/short_term_memory.md"
-  - Guides:
-    - Agents:
-      - Building Custom Vector Memory Databases with the BaseVectorDatabase Class: "swarms/memory/diy_memory.md"
-      - How to Create A Custom Language Model: "swarms/models/custom_model.md"
-      - Deploying Azure OpenAI in Production, A Comprehensive Guide: "swarms/models/azure_openai.md"
-      - DIY Build Your Own Agent: "diy_your_own_agent.md"
-      - Equipping Autonomous Agents with Tools: "examples/tools_agent.md"
-      - Overview: "examples/index.md"
-      - Agents:
-        - Agent: "examples/flow.md"
-        - OmniAgent: "examples/omni_agent.md"
-      - Swarms:
-        - SequentialWorkflow: "examples/reliable_autonomous_agents.md"
-      - 2O+ Autonomous Agent Blogs: "examples/ideas.md"
-  - Applications:
-      - CustomerSupport: 
-        - Overview: "applications/customer_support.md"
-      - Marketing: 
-        - Overview: "applications/marketing_agencies.md" 
-      - Operations:
-        - Intoducing The Swarm of Automated Business Analyts: "applications/business-analyst-agent.md"
-  - Corporate:
-      - Corporate Documents:
-        - Data Room: "corporate/data_room.md"
-        - The Swarm Memo: "corporate/swarm_memo.md"
-        - Corporate Architecture: "corporate/architecture.md"
-        - Flywheel: "corporate/flywheel.md"
-      - Sales:
-        - FAQ: "corporate/faq.md"
-        - Distribution: "corporate/distribution"
-      - Product:
-        - SwarmCloud: "corporate/swarm_cloud.md"
-        - Weaknesses of Langchain: "corporate/failures.md"
-        - Design: "corporate/design.md"
-        - Metric: "corporate/metric.md"
-      - Organization:
-        - FrontEnd Member Onboarding: "corporate/front_end_contributors.md"
-=======
       - Overview: "index.md"
       - Install: "swarms/install/install.md"
       - Docker Setup: "swarms/install/docker_setup.md"
@@ -264,6 +157,5 @@
   - References:
       - Agent Glossary: "swarms/glossary.md"
       - List of The Best Multi-Agent Papers: "swarms/papers.md"
->>>>>>> c952a2ee
   - Contributors:
       - Contributing: "contributing.md"