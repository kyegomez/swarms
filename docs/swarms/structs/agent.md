# `Agent`

Swarm Agent is a powerful autonomous agent framework designed to connect Language Models (LLMs) with various tools and long-term memory. This class provides the ability to ingest and process various types of documents such as PDFs, text files, Markdown files, JSON files, and more. The Agent structure offers a wide range of features to enhance the capabilities of LLMs and facilitate efficient task execution.

## Overview

The `Agent` class establishes a conversational loop with a language model, allowing for interactive task execution, feedback collection, and dynamic response generation. It includes features such as:

1. **Conversational Loop**: Enables back-and-forth interaction with the model.
2. **Feedback Collection**: Allows users to provide feedback on generated responses.
3. **Stoppable Conversation**: Supports custom stopping conditions for the conversation.
4. **Retry Mechanism**: Implements a retry system for handling issues in response generation.
5. **Tool Integration**: Supports the integration of various tools for enhanced capabilities.
6. **Long-term Memory Management**: Incorporates vector databases for efficient information retrieval.
7. **Document Ingestion**: Processes various document types for information extraction.
8. **Interactive Mode**: Allows real-time communication with the agent.
9. **Sentiment Analysis**: Evaluates the sentiment of generated responses.
10. **Output Filtering and Cleaning**: Ensures generated responses meet specific criteria.
11. **Asynchronous and Concurrent Execution**: Supports efficient parallelization of tasks.
12. **Planning and Reasoning**: Implements techniques like algorithm of thoughts for enhanced decision-making.


## Architecture

```mermaid
graph TD
    A[Task Initiation] -->|Receives Task| B[Initial LLM Processing]
    B -->|Interprets Task| C[Tool Usage]
    C -->|Calls Tools| D[Function 1]
    C -->|Calls Tools| E[Function 2]
    D -->|Returns Data| C
    E -->|Returns Data| C
    C -->|Provides Data| F[Memory Interaction]
    F -->|Stores and Retrieves Data| G[RAG System]
    G -->|ChromaDB/Pinecone| H[Enhanced Data]
    F -->|Provides Enhanced Data| I[Final LLM Processing]
    I -->|Generates Final Response| J[Output]
    C -->|No Tools Available| K[Skip Tool Usage]
    K -->|Proceeds to Memory Interaction| F
    F -->|No Memory Available| L[Skip Memory Interaction]
    L -->|Proceeds to Final LLM Processing| I
```


## `Agent` Attributes

| Attribute | Description |
|-----------|-------------|
| `id` | Unique identifier for the agent instance. |
| `llm` | Language model instance used by the agent. |
| `template` | Template used for formatting responses. |
| `max_loops` | Maximum number of loops the agent can run. |
| `stopping_condition` | Callable function determining when to stop looping. |
| `loop_interval` | Interval (in seconds) between loops. |
| `retry_attempts` | Number of retry attempts for failed LLM calls. |
| `retry_interval` | Interval (in seconds) between retry attempts. |
| `return_history` | Boolean indicating whether to return conversation history. |
| `stopping_token` | Token that stops the agent from looping when present in the response. |
| `dynamic_loops` | Boolean indicating whether to dynamically determine the number of loops. |
| `interactive` | Boolean indicating whether to run in interactive mode. |
| `dashboard` | Boolean indicating whether to display a dashboard. |
| `agent_name` | Name of the agent instance. |
| `agent_description` | Description of the agent instance. |
| `system_prompt` | System prompt used to initialize the conversation. |
| `tools` | List of callable functions representing tools the agent can use. |
| `dynamic_temperature_enabled` | Boolean indicating whether to dynamically adjust the LLM's temperature. |
| `sop` | Standard operating procedure for the agent. |
| `sop_list` | List of strings representing the standard operating procedure. |
| `saved_state_path` | File path for saving and loading the agent's state. |
| `autosave` | Boolean indicating whether to automatically save the agent's state. |
| `context_length` | Maximum length of the context window (in tokens) for the LLM. |
| `user_name` | Name used to represent the user in the conversation. |
| `self_healing_enabled` | Boolean indicating whether to attempt self-healing in case of errors. |
| `code_interpreter` | Boolean indicating whether to interpret and execute code snippets. |
| `multi_modal` | Boolean indicating whether to support multimodal inputs. |
| `pdf_path` | File path of a PDF document to be ingested. |
| `list_of_pdf` | List of file paths for PDF documents to be ingested. |
| `tokenizer` | Instance of a tokenizer used for token counting and management. |
| `long_term_memory` | Instance of a `BaseVectorDatabase` implementation for long-term memory management. |
| `preset_stopping_token` | Boolean indicating whether to use a preset stopping token. |
| `traceback` | Object used for traceback handling. |
| `traceback_handlers` | List of traceback handlers. |
| `streaming_on` | Boolean indicating whether to stream responses. |
| `docs` | List of document paths or contents to be ingested. |
| `docs_folder` | Path to a folder containing documents to be ingested. |
| `verbose` | Boolean indicating whether to print verbose output. |
| `parser` | Callable function used for parsing input data. |
| `best_of_n` | Integer indicating the number of best responses to generate. |
| `callback` | Callable function to be called after each agent loop. |
| `metadata` | Dictionary containing metadata for the agent. |
| `callbacks` | List of callable functions to be called during execution. |
| `logger_handler` | Handler for logging messages. |
| `search_algorithm` | Callable function for long-term memory retrieval. |
| `logs_to_filename` | File path for logging agent activities. |
| `evaluator` | Callable function for evaluating the agent's responses. |
| `stopping_func` | Callable function used as a stopping condition. |
| `custom_loop_condition` | Callable function used as a custom loop condition. |
| `sentiment_threshold` | Float value representing the sentiment threshold for evaluating responses. |
| `custom_exit_command` | String representing a custom command for exiting the agent's loop. |
| `sentiment_analyzer` | Callable function for sentiment analysis on outputs. |
| `limit_tokens_from_string` | Callable function for limiting the number of tokens in a string. |
| `custom_tools_prompt` | Callable function for generating a custom prompt for tool usage. |
| `tool_schema` | Data structure representing the schema for the agent's tools. |
| `output_type` | Type representing the expected output type of responses. |
| `function_calling_type` | String representing the type of function calling. |
| `output_cleaner` | Callable function for cleaning the agent's output. |
| `function_calling_format_type` | String representing the format type for function calling. |
| `list_base_models` | List of base models used for generating tool schemas. |
| `metadata_output_type` | String representing the output type for metadata. |
| `state_save_file_type` | String representing the file type for saving the agent's state. |
| `chain_of_thoughts` | Boolean indicating whether to use the chain of thoughts technique. |
| `algorithm_of_thoughts` | Boolean indicating whether to use the algorithm of thoughts technique. |
| `tree_of_thoughts` | Boolean indicating whether to use the tree of thoughts technique. |
| `tool_choice` | String representing the method for tool selection. |
| `execute_tool` | Boolean indicating whether to execute tools. |
| `rules` | String representing the rules for the agent's behavior. |
| `planning` | Boolean indicating whether to perform planning. |
| `planning_prompt` | String representing the prompt for planning. |
| `device` | String representing the device on which the agent should run. |
| `custom_planning_prompt` | String representing a custom prompt for planning. |
| `memory_chunk_size` | Integer representing the maximum size of memory chunks for long-term memory retrieval. |
| `agent_ops_on` | Boolean indicating whether agent operations should be enabled. |
| `return_step_meta` | Boolean indicating whether to return JSON of all steps and additional metadata. |
| `output_type` | Literal type indicating whether to output "string", "str", "list", "json", "dict", or "yaml". |
| `time_created` | Float representing the time the agent was created. |
| `tags` | Optional list of strings for tagging the agent. |
| `use_cases` | Optional list of dictionaries describing use cases for the agent. |
| `step_pool` | List of Step objects representing the agent's execution steps. |
| `print_every_step` | Boolean indicating whether to print every step of execution. |
| `agent_output` | ManySteps object containing the agent's output and metadata. |
| `executor_workers` | Integer representing the number of executor workers for concurrent operations. |
| `data_memory` | Optional callable for data memory operations. |
| `load_yaml_path` | String representing the path to a YAML file for loading configurations. |
| `auto_generate_prompt` | Boolean indicating whether to automatically generate prompts. |
| `rag_every_loop` | Boolean indicating whether to query RAG database for context on every loop |
| `plan_enabled` | Boolean indicating whether planning functionality is enabled |
| `artifacts_on` | Boolean indicating whether to save artifacts from agent execution |
| `artifacts_output_path` | File path where artifacts should be saved |
| `artifacts_file_extension` | File extension to use for saved artifacts |
| `device` | Device to run computations on ("cpu" or "gpu") |
| `all_cores` | Boolean indicating whether to use all CPU cores |
| `device_id` | ID of the GPU device to use if running on GPU |
| `scheduled_run_date` | Optional datetime for scheduling future agent runs |


## `Agent` Methods

| Method | Description | Inputs | Usage Example |
|--------|-------------|--------|----------------|
| `run(task, img=None, is_last=False, device="cpu", device_id=0, all_cores=True, *args, **kwargs)` | Runs the autonomous agent loop to complete the given task. | `task` (str): The task to be performed.<br>`img` (str, optional): Path to an image file.<br>`is_last` (bool): Whether this is the last task.<br>`device` (str): Device to run on ("cpu" or "gpu").<br>`device_id` (int): ID of the GPU to use.<br>`all_cores` (bool): Whether to use all CPU cores.<br>`*args`, `**kwargs`: Additional arguments. | `response = agent.run("Generate a report on financial performance.")` |
| `__call__(task, img=None, *args, **kwargs)` | Alternative way to call the `run` method. | Same as `run`. | `response = agent("Generate a report on financial performance.")` |
| `parse_and_execute_tools(response, *args, **kwargs)` | Parses the agent's response and executes any tools mentioned in it. | `response` (str): The agent's response to be parsed.<br>`*args`, `**kwargs`: Additional arguments. | `agent.parse_and_execute_tools(response)` |
| `add_memory(message)` | Adds a message to the agent's memory. | `message` (str): The message to add. | `agent.add_memory("Important information")` |
| `plan(task, *args, **kwargs)` | Plans the execution of a task. | `task` (str): The task to plan.<br>`*args`, `**kwargs`: Additional arguments. | `agent.plan("Analyze market trends")` |
| `run_concurrent(task, *args, **kwargs)` | Runs a task concurrently. | `task` (str): The task to run.<br>`*args`, `**kwargs`: Additional arguments. | `response = await agent.run_concurrent("Concurrent task")` |
| `run_concurrent_tasks(tasks, *args, **kwargs)` | Runs multiple tasks concurrently. | `tasks` (List[str]): List of tasks to run.<br>`*args`, `**kwargs`: Additional arguments. | `responses = agent.run_concurrent_tasks(["Task 1", "Task 2"])` |
| `bulk_run(inputs)` | Generates responses for multiple input sets. | `inputs` (List[Dict[str, Any]]): List of input dictionaries. | `responses = agent.bulk_run([{"task": "Task 1"}, {"task": "Task 2"}])` |
| `save()` | Saves the agent's history to a file. | None | `agent.save()` |
| `load(file_path)` | Loads the agent's history from a file. | `file_path` (str): Path to the file. | `agent.load("agent_history.json")` |
| `graceful_shutdown()` | Gracefully shuts down the system, saving the state. | None | `agent.graceful_shutdown()` |
| `analyze_feedback()` | Analyzes the feedback for issues. | None | `agent.analyze_feedback()` |
| `undo_last()` | Undoes the last response and returns the previous state. | None | `previous_state, message = agent.undo_last()` |
| `add_response_filter(filter_word)` | Adds a response filter to filter out certain words. | `filter_word` (str): Word to filter. | `agent.add_response_filter("sensitive")` |
| `apply_response_filters(response)` | Applies response filters to the given response. | `response` (str): Response to filter. | `filtered_response = agent.apply_response_filters(response)` |
| `filtered_run(task)` | Runs a task with response filtering applied. | `task` (str): Task to run. | `response = agent.filtered_run("Generate a report")` |
| `save_to_yaml(file_path)` | Saves the agent to a YAML file. | `file_path` (str): Path to save the YAML file. | `agent.save_to_yaml("agent_config.yaml")` |
| `get_llm_parameters()` | Returns the parameters of the language model. | None | `llm_params = agent.get_llm_parameters()` |
| `save_state(file_path, *args, **kwargs)` | Saves the current state of the agent to a JSON file. | `file_path` (str): Path to save the JSON file.<br>`*args`, `**kwargs`: Additional arguments. | `agent.save_state("agent_state.json")` |
| `update_system_prompt(system_prompt)` | Updates the system prompt. | `system_prompt` (str): New system prompt. | `agent.update_system_prompt("New system instructions")` |
| `update_max_loops(max_loops)` | Updates the maximum number of loops. | `max_loops` (int): New maximum number of loops. | `agent.update_max_loops(5)` |
| `update_loop_interval(loop_interval)` | Updates the loop interval. | `loop_interval` (int): New loop interval. | `agent.update_loop_interval(2)` |
| `update_retry_attempts(retry_attempts)` | Updates the number of retry attempts. | `retry_attempts` (int): New number of retry attempts. | `agent.update_retry_attempts(3)` |
| `update_retry_interval(retry_interval)` | Updates the retry interval. | `retry_interval` (int): New retry interval. | `agent.update_retry_interval(5)` |
| `reset()` | Resets the agent's memory. | None | `agent.reset()` |
| `ingest_docs(docs, *args, **kwargs)` | Ingests documents into the agent's memory. | `docs` (List[str]): List of document paths.<br>`*args`, `**kwargs`: Additional arguments. | `agent.ingest_docs(["doc1.pdf", "doc2.txt"])` |
| `ingest_pdf(pdf)` | Ingests a PDF document into the agent's memory. | `pdf` (str): Path to the PDF file. | `agent.ingest_pdf("document.pdf")` |
| `receive_message(name, message)` | Receives a message and adds it to the agent's memory. | `name` (str): Name of the sender.<br>`message` (str): Content of the message. | `agent.receive_message("User", "Hello, agent!")` |
| `send_agent_message(agent_name, message, *args, **kwargs)` | Sends a message from the agent to a user. | `agent_name` (str): Name of the agent.<br>`message` (str): Message to send.<br>`*args`, `**kwargs`: Additional arguments. | `response = agent.send_agent_message("AgentX", "Task completed")` |
| `add_tool(tool)` | Adds a tool to the agent's toolset. | `tool` (Callable): Tool to add. | `agent.add_tool(my_custom_tool)` |
| `add_tools(tools)` | Adds multiple tools to the agent's toolset. | `tools` (List[Callable]): List of tools to add. | `agent.add_tools([tool1, tool2])` |
| `remove_tool(tool)` | Removes a tool from the agent's toolset. || Method | Description | Inputs | Usage Example |
|--------|-------------|--------|----------------|
| `remove_tool(tool)` | Removes a tool from the agent's toolset. | `tool` (Callable): Tool to remove. | `agent.remove_tool(my_custom_tool)` |
| `remove_tools(tools)` | Removes multiple tools from the agent's toolset. | `tools` (List[Callable]): List of tools to remove. | `agent.remove_tools([tool1, tool2])` |
| `get_docs_from_doc_folders()` | Retrieves and processes documents from the specified folder. | None | `agent.get_docs_from_doc_folders()` |
| `memory_query(task, *args, **kwargs)` | Queries the long-term memory for relevant information. | `task` (str): The task or query.<br>`*args`, `**kwargs`: Additional arguments. | `result = agent.memory_query("Find information about X")` |
| `sentiment_analysis_handler(response)` | Performs sentiment analysis on the given response. | `response` (str): The response to analyze. | `agent.sentiment_analysis_handler("Great job!")` |
| `count_and_shorten_context_window(history, *args, **kwargs)` | Counts tokens and shortens the context window if necessary. | `history` (str): The conversation history.<br>`*args`, `**kwargs`: Additional arguments. | `shortened_history = agent.count_and_shorten_context_window(history)` |
| `output_cleaner_and_output_type(response, *args, **kwargs)` | Cleans and formats the output based on specified type. | `response` (str): The response to clean and format.<br>`*args`, `**kwargs`: Additional arguments. | `cleaned_response = agent.output_cleaner_and_output_type(response)` |
| `stream_response(response, delay=0.001)` | Streams the response token by token. | `response` (str): The response to stream.<br>`delay` (float): Delay between tokens. | `agent.stream_response("This is a streamed response")` |
| `dynamic_context_window()` | Dynamically adjusts the context window. | None | `agent.dynamic_context_window()` |
| `check_available_tokens()` | Checks and returns the number of available tokens. | None | `available_tokens = agent.check_available_tokens()` |
| `tokens_checks()` | Performs token checks and returns available tokens. | None | `token_info = agent.tokens_checks()` |
| `truncate_string_by_tokens(input_string, limit)` | Truncates a string to fit within a token limit. | `input_string` (str): String to truncate.<br>`limit` (int): Token limit. | `truncated_string = agent.truncate_string_by_tokens("Long string", 100)` |
| `tokens_operations(input_string)` | Performs various token-related operations on the input string. | `input_string` (str): String to process. | `processed_string = agent.tokens_operations("Input string")` |
| `parse_function_call_and_execute(response)` | Parses a function call from the response and executes it. | `response` (str): Response containing the function call. | `result = agent.parse_function_call_and_execute(response)` |
| `llm_output_parser(response)` | Parses the output from the language model. | `response` (Any): Response from the LLM. | `parsed_response = agent.llm_output_parser(llm_output)` |
| `log_step_metadata(loop, task, response)` | Logs metadata for each step of the agent's execution. | `loop` (int): Current loop number.<br>`task` (str): Current task.<br>`response` (str): Agent's response. | `agent.log_step_metadata(1, "Analyze data", "Analysis complete")` |
| `to_dict()` | Converts the agent's attributes to a dictionary. | None | `agent_dict = agent.to_dict()` |
| `to_json(indent=4, *args, **kwargs)` | Converts the agent's attributes to a JSON string. | `indent` (int): Indentation for JSON.<br>`*args`, `**kwargs`: Additional arguments. | `agent_json = agent.to_json()` |
| `to_yaml(indent=4, *args, **kwargs)` | Converts the agent's attributes to a YAML string. | `indent` (int): Indentation for YAML.<br>`*args`, `**kwargs`: Additional arguments. | `agent_yaml = agent.to_yaml()` |
| `to_toml(*args, **kwargs)` | Converts the agent's attributes to a TOML string. | `*args`, `**kwargs`: Additional arguments. | `agent_toml = agent.to_toml()` |
| `model_dump_json()` | Saves the agent model to a JSON file in the workspace directory. | None | `agent.model_dump_json()` |
| `model_dump_yaml()` | Saves the agent model to a YAML file in the workspace directory. | None | `agent.model_dump_yaml()` |
| `log_agent_data()` | Logs the agent's data to an external API. | None | `agent.log_agent_data()` |
| `handle_tool_schema_ops()` | Handles operations related to tool schemas. | None | `agent.handle_tool_schema_ops()` |
| `call_llm(task, *args, **kwargs)` | Calls the appropriate method on the language model. | `task` (str): Task for the LLM.<br>`*args`, `**kwargs`: Additional arguments. | `response = agent.call_llm("Generate text")` |
| `handle_sop_ops()` | Handles operations related to standard operating procedures. | None | `agent.handle_sop_ops()` |
| `agent_output_type(responses)` | Processes and returns the agent's output based on the specified output type. | `responses` (list): List of responses. | `formatted_output = agent.agent_output_type(responses)` |
| `check_if_no_prompt_then_autogenerate(task)` | Checks if a system prompt is not set and auto-generates one if needed. | `task` (str): The task to use for generating a prompt. | `agent.check_if_no_prompt_then_autogenerate("Analyze data")` |
| `check_if_no_prompt_then_autogenerate(task)` | Checks if auto_generate_prompt is enabled and generates a prompt by combining agent name, description and system prompt | `task` (str, optional): Task to use as fallback | `agent.check_if_no_prompt_then_autogenerate("Analyze data")` |
| `handle_artifacts(response, output_path, extension)` | Handles saving artifacts from agent execution | `response` (str): Agent response<br>`output_path` (str): Output path<br>`extension` (str): File extension | `agent.handle_artifacts(response, "outputs/", ".txt")` |



## Updated Run Method

Update the run method documentation to include new parameters:

| Method | Description | Inputs | Usage Example |
|--------|-------------|--------|----------------|
| `run(task, img=None, is_last=False, device="cpu", device_id=0, all_cores=True, scheduled_run_date=None)` | Runs the agent with specified parameters | `task` (str): Task to run<br>`img` (str, optional): Image path<br>`is_last` (bool): If this is last task<br>`device` (str): Device to use<br>`device_id` (int): GPU ID<br>`all_cores` (bool): Use all CPU cores<br>`scheduled_run_date` (datetime, optional): Future run date | `agent.run("Analyze data", device="gpu", device_id=0)` |



## Getting Started

To use the Swarm Agent, first install the required dependencies:

```bash
pip3 install -U swarms
```

Then, you can initialize and use the agent as follows:

```python
from swarms.structs.agent import Agent
from swarms.prompts.finance_agent_sys_prompt import FINANCIAL_AGENT_SYS_PROMPT

# Initialize the Financial Analysis Agent with GPT-4o-mini model
agent = Agent(
    agent_name="Financial-Analysis-Agent",
    system_prompt=FINANCIAL_AGENT_SYS_PROMPT,
    model_name="gpt-4o-mini",
    max_loops=1,
    autosave=True,
    dashboard=False,
    verbose=True,
    dynamic_temperature_enabled=True,
    saved_state_path="finance_agent.json",
    user_name="swarms_corp",
    retry_attempts=1,
    context_length=200000,
    return_step_meta=False,
    output_type="str",
)

# Run the agent
response = agent.run(
    "How can I establish a ROTH IRA to buy stocks and get a tax break? What are the criteria?"
)
print(response)

```

## Advanced Usage

### Tool Integration

To integrate tools with the Swarm `Agent`, you can pass a list of callable functions with types and doc strings to the `tools` parameter when initializing the `Agent` instance. The agent will automatically convert these functions into an OpenAI function calling schema and make them available for use during task execution.

## Requirements for a tool
- Function
  - With types
  - with doc strings

```python
from swarms import Agent
from swarm_models import OpenAIChat
import subprocess

def terminal(code: str):
    """
    Run code in the terminal.

    Args:
        code (str): The code to run in the terminal.

    Returns:
        str: The output of the code.
    """
    out = subprocess.run(code, shell=True, capture_output=True, text=True).stdout
    return str(out)

# Initialize the agent with a tool
agent = Agent(
    agent_name="Terminal-Agent",
    llm=OpenAIChat(api_key=os.getenv("OPENAI_API_KEY")),
    tools=[terminal],
    system_prompt="You are an agent that can execute terminal commands. Use the tools provided to assist the user.",
)

# Run the agent
response = agent.run("List the contents of the current directory")
print(response)
```

### Long-term Memory Management

The Swarm Agent supports integration with vector databases for long-term memory management. Here's an example using ChromaDB:

```python
from swarms import Agent
from swarm_models import Anthropic
from swarms_memory import ChromaDB

# Initialize ChromaDB
chromadb = ChromaDB(
    metric="cosine",
    output_dir="finance_agent_rag",
)

# Initialize the agent with long-term memory
agent = Agent(
    agent_name="Financial-Analysis-Agent",
    llm=Anthropic(anthropic_api_key=os.getenv("ANTHROPIC_API_KEY")),
    long_term_memory=chromadb,
    system_prompt="You are a financial analysis agent with access to long-term memory.",
)

# Run the agent
response = agent.run("What are the components of a startup's stock incentive equity plan?")
print(response)
```

### Interactive Mode

To enable interactive mode, set the `interactive` parameter to `True` when initializing the `Agent`:

```python
agent = Agent(
    agent_name="Interactive-Agent",
    llm=OpenAIChat(api_key=os.getenv("OPENAI_API_KEY")),
    interactive=True,
    system_prompt="You are an interactive agent. Engage in a conversation with the user.",
)

# Run the agent in interactive mode
agent.run("Let's start a conversation")
```

### Sentiment Analysis

To perform sentiment analysis on the agent's outputs, you can provide a sentiment analyzer function:

```python
from textblob import TextBlob

def sentiment_analyzer(text):
    analysis = TextBlob(text)
    return analysis.sentiment.polarity

agent = Agent(
    agent_name="Sentiment-Analysis-Agent",
    llm=OpenAIChat(api_key=os.getenv("OPENAI_API_KEY")),
    sentiment_analyzer=sentiment_analyzer,
    sentiment_threshold=0.5,
    system_prompt="You are an agent that generates responses with sentiment analysis.",
)

response = agent.run("Generate a positive statement about AI")
print(response)
```



### Undo Functionality

```python
# Feature 2: Undo functionality
response = agent.run("Another task")
print(f"Response: {response}")
previous_state, message = agent.undo_last()
print(message)
```

### Response Filtering

```python
# Feature 3: Response filtering
agent.add_response_filter("report")
response = agent.filtered_run("Generate a report on finance")
print(response)
```

### Saving and Loading State

```python
# Save the agent state
agent.save_state('saved_flow.json')

# Load the agent state
agent = Agent(llm=llm_instance, max_loops=5)
agent.load('saved_flow.json')
agent.run("Continue with the task")
```

### Async and Concurrent Execution

```python
# Run a task concurrently
response = await agent.run_concurrent("Concurrent task")
print(response)

# Run multiple tasks concurrently
tasks = [
    {"task": "Task 1"},
    {"task": "Task 2", "img": "path/to/image.jpg"},
    {"task": "Task 3", "custom_param": 42}
]
responses = agent.bulk_run(tasks)
print(responses)
```


### Various other settings

```python
# # Convert the agent object to a dictionary
print(agent.to_dict())
print(agent.to_toml())
print(agent.model_dump_json())
print(agent.model_dump_yaml())

# Ingest documents into the agent's knowledge base
agent.ingest_docs("your_pdf_path.pdf")

# Receive a message from a user and process it
agent.receive_message(name="agent_name", message="message")

# Send a message from the agent to a user
agent.send_agent_message(agent_name="agent_name", message="message")

# Ingest multiple documents into the agent's knowledge base
agent.ingest_docs("your_pdf_path.pdf", "your_csv_path.csv")

# Run the agent with a filtered system prompt
agent.filtered_run(
    "How can I establish a ROTH IRA to buy stocks and get a tax break? What are the criteria?"
)

# Run the agent with multiple system prompts
agent.bulk_run(
    [
        "How can I establish a ROTH IRA to buy stocks and get a tax break? What are the criteria?",
        "Another system prompt",
    ]
)

# Add a memory to the agent
agent.add_memory("Add a memory to the agent")

# Check the number of available tokens for the agent
agent.check_available_tokens()

# Perform token checks for the agent
agent.tokens_checks()

# Print the dashboard of the agent
agent.print_dashboard()


# Fetch all the documents from the doc folders
agent.get_docs_from_doc_folders()

# Dump the model to a JSON file
agent.model_dump_json()
print(agent.to_toml())
```

### Multi-MCP Tool Execution

Execute tools from multiple MCP servers by providing a list of URLs via the
`mcp_urls` parameter or the `MCP_URLS` environment variable.

<<<<<<< HEAD
Start the example servers:

```bash
python examples/tools/mcp_examples/servers/weather_server.py
python examples/tools/mcp_examples/servers/news_server.py
```

```python
import os
import json
=======
```python
import os
>>>>>>> f47a60d1
from swarms import Agent

# Using an environment variable for server configuration
os.environ["MCP_URLS"] = "http://localhost:8000/sse,http://localhost:9001/sse"

agent = Agent(
    agent_name="Multi-MCP-Agent",
    model_name="gpt-4o-mini",
    max_loops=1,
)

# Example MCP payloads returned by your model
<<<<<<< HEAD
mcp_response = json.dumps([
=======
mcp_payloads = [
>>>>>>> f47a60d1
    {
        "function_name": "get_price",
        "server_url": "http://localhost:8000/sse",
        "payload": {"symbol": "BTC"},
    },
    {
        "function_name": "market_sentiment",
        "server_url": "http://localhost:9001/sse",
        "payload": {"symbol": "BTC"},
    },
<<<<<<< HEAD
])

agent.handle_multiple_mcp_tools(agent.mcp_urls, mcp_response)
=======
]

agent.handle_multiple_mcp_tools(agent.mcp_urls, mcp_payloads)
>>>>>>> f47a60d1
```

## Auto Generate Prompt + CPU Execution


```python

import os
from swarms import Agent
from swarm_models import OpenAIChat

from dotenv import load_dotenv

# Load environment variables
load_dotenv()

# Retrieve the OpenAI API key from the environment variable
api_key = os.getenv("GROQ_API_KEY")

# Initialize the model for OpenAI Chat
model = OpenAIChat(
    openai_api_base="https://api.groq.com/openai/v1",
    openai_api_key=api_key,
    model_name="llama-3.1-70b-versatile",
    temperature=0.1,
)

# Initialize the agent with automated prompt engineering enabled
agent = Agent(
    agent_name="Financial-Analysis-Agent",
    system_prompt=None,  # System prompt is dynamically generated
    agent_description=None,
    llm=model,
    max_loops=1,
    autosave=True,
    dashboard=False,
    verbose=False,
    dynamic_temperature_enabled=True,
    saved_state_path="finance_agent.json",
    user_name="Human:",
    return_step_meta=False,
    output_type="string",
    streaming_on=False,
    auto_generate_prompt=True,  # Enable automated prompt engineering
)

# Run the agent with a task description and specify the device
agent.run(
    "How can I establish a ROTH IRA to buy stocks and get a tax break? What are the criteria",
    ## Will design a system prompt based on the task if description and system prompt are None
    device="cpu",
)

# Print the dynamically generated system prompt
print(agent.system_prompt)


```

## Agent Structured Outputs

- Create a structured output schema for the agent [List[Dict]]
- Input in the `tools_list_dictionary` parameter
- Output is a dictionary
- Use the `str_to_dict` function to convert the output to a dictionary
```python

from dotenv import load_dotenv

from swarms import Agent
from swarms.prompts.finance_agent_sys_prompt import (
    FINANCIAL_AGENT_SYS_PROMPT,
)
from swarms.utils.str_to_dict import str_to_dict

load_dotenv()

tools = [
    {
        "type": "function",
        "function": {
            "name": "get_stock_price",
            "description": "Retrieve the current stock price and related information for a specified company.",
            "parameters": {
                "type": "object",
                "properties": {
                    "ticker": {
                        "type": "string",
                        "description": "The stock ticker symbol of the company, e.g. AAPL for Apple Inc.",
                    },
                    "include_history": {
                        "type": "boolean",
                        "description": "Indicates whether to include historical price data along with the current price.",
                    },
                    "time": {
                        "type": "string",
                        "format": "date-time",
                        "description": "Optional parameter to specify the time for which the stock data is requested, in ISO 8601 format.",
                    },
                },
                "required": [
                    "ticker",
                    "include_history",
                    "time",
                ],
            },
        },
    }
]


# Initialize the agent
agent = Agent(
    agent_name="Financial-Analysis-Agent",
    agent_description="Personal finance advisor agent",
    system_prompt=FINANCIAL_AGENT_SYS_PROMPT,
    max_loops=1,
    tools_list_dictionary=tools,
)

out = agent.run(
    "What is the current stock price for Apple Inc. (AAPL)? Include historical price data.",
)

print(out)

print(type(out))

print(str_to_dict(out))

print(type(str_to_dict(out)))


```

## Best Practices

1. Always provide a clear and concise `system_prompt` to guide the agent's behavior.
2. Use `tools` to extend the agent's capabilities for specific tasks.
3. Implement error handling and utilize the `retry_attempts` feature for robust execution.
4. Leverage `long_term_memory` for tasks that require persistent information.
5. Use `interactive` mode for real-time conversations and `dashboard` for monitoring.
6. Implement `sentiment_analysis` for applications requiring tone management.
7. Utilize `autosave` and `save`/`load` methods for continuity across sessions.
8. Optimize token usage with `dynamic_context_window` and `tokens_checks` methods.
9. Use `concurrent` and `async` methods for performance-critical applications.
10. Regularly review and analyze feedback using the `analyze_feedback` method.
11. Use `artifacts_on` to save important outputs from agent execution
12. Configure `device` and `device_id` appropriately for optimal performance
13. Enable `rag_every_loop` when continuous context from long-term memory is needed
14. Use `scheduled_run_date` for automated task scheduling

By following these guidelines and leveraging the Swarm Agent's extensive features, you can create powerful, flexible, and efficient autonomous agents for a wide range of applications.<|MERGE_RESOLUTION|>--- conflicted
+++ resolved
@@ -483,7 +483,6 @@
 Execute tools from multiple MCP servers by providing a list of URLs via the
 `mcp_urls` parameter or the `MCP_URLS` environment variable.
 
-<<<<<<< HEAD
 Start the example servers:
 
 ```bash
@@ -494,10 +493,6 @@
 ```python
 import os
 import json
-=======
-```python
-import os
->>>>>>> f47a60d1
 from swarms import Agent
 
 # Using an environment variable for server configuration
@@ -510,11 +505,8 @@
 )
 
 # Example MCP payloads returned by your model
-<<<<<<< HEAD
 mcp_response = json.dumps([
-=======
-mcp_payloads = [
->>>>>>> f47a60d1
+
     {
         "function_name": "get_price",
         "server_url": "http://localhost:8000/sse",
@@ -525,15 +517,10 @@
         "server_url": "http://localhost:9001/sse",
         "payload": {"symbol": "BTC"},
     },
-<<<<<<< HEAD
 ])
 
 agent.handle_multiple_mcp_tools(agent.mcp_urls, mcp_response)
-=======
-]
-
-agent.handle_multiple_mcp_tools(agent.mcp_urls, mcp_payloads)
->>>>>>> f47a60d1
+
 ```
 
 ## Auto Generate Prompt + CPU Execution
