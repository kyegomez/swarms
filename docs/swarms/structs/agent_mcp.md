--- conflicted
+++ resolved
@@ -145,7 +145,6 @@
 Use `handle_multiple_mcp_tools` to execute each payload across the configured
 servers.
 
-<<<<<<< HEAD
 Example servers can be started with:
 
 ```bash
@@ -153,8 +152,7 @@
 python examples/tools/mcp_examples/servers/news_server.py
 ```
 
-=======
->>>>>>> f47a60d1
+
 ---
 
 ## Integration Flow
