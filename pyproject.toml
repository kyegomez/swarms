[build-system]
requires = ["poetry-core>=1.0.0"]
build-backend = "poetry.core.masonry.api"

[tool.poetry]
name = "swarms"
<<<<<<< HEAD
version = "2.3.0"
=======
version = "2.3.5"
>>>>>>> 19f21763
description = "Swarms - Pytorch"
license = "MIT"
authors = ["Kye Gomez <kye@apac.ai>"]
homepage = "https://github.com/kyegomez/swarms"
documentation = "https://swarms.apac.ai"  # Add this if you have documentation.
readme = "README.md"  # Assuming you have a README.md
repository = "https://github.com/kyegomez/swarms"
keywords = ["artificial intelligence", "deep learning", "optimizers", "Prompt Engineering"]
classifiers = [
    "Development Status :: 4 - Beta",
    "Intended Audience :: Developers",
    "Topic :: Scientific/Engineering :: Artificial Intelligence",
    "License :: OSI Approved :: MIT License",
    "Programming Language :: Python :: 3.6"
]

[tool.poetry.dependencies]
python = "^3.8.1"
transformers = "*"
openai = "0.28.0"
langchain = "*"
asyncio = "*"
nest_asyncio = "*"
einops = "*"
google-generativeai = "*"
torch = "*"
langchain-experimental = "*"
playwright = "*"
duckduckgo-search = "*"
faiss-cpu = "*"
backoff = "*"
<<<<<<< HEAD
=======
marshmallow = "*"
>>>>>>> 19f21763
datasets = "*"
diffusers = "*"
accelerate = "*"
sentencepiece = "*"
wget = "*"
griptape = "*"
httpx = "*"
tiktoken = "*"
safetensors = "*"
attrs = "*"
ggl = "*"
ratelimit = "*"
beautifulsoup4 = "*"
cohere = "*"
huggingface-hub = "*"
pydantic = "*"
tenacity = "*"
Pillow = "*"
chromadb = "*"
opencv-python-headless = "*"
tabulate = "*"
termcolor = "*"
black = "*"
open_clip_torch = "*"
dalle3 = "*"
soundfile = "*"
torchvision = "*"
rich = "*"

[tool.poetry.group.lint.dependencies]
ruff = "^0.0.249"
types-toml = "^0.10.8.1"
types-redis = "^4.3.21.6"
types-pytz = "^2023.3.0.0"
black = "^23.1.0"
types-chardet = "^5.0.4.6"
mypy-protobuf = "^3.0.0"


[tool.autopep8]
max_line_length = 120
ignore = "E501,W6"  # or ["E501", "W6"]
in-place = true
recursive = true
aggressive = 3<|MERGE_RESOLUTION|>--- conflicted
+++ resolved
@@ -4,11 +4,7 @@
 
 [tool.poetry]
 name = "swarms"
-<<<<<<< HEAD
-version = "2.3.0"
-=======
 version = "2.3.5"
->>>>>>> 19f21763
 description = "Swarms - Pytorch"
 license = "MIT"
 authors = ["Kye Gomez <kye@apac.ai>"]
@@ -40,10 +36,7 @@
 duckduckgo-search = "*"
 faiss-cpu = "*"
 backoff = "*"
-<<<<<<< HEAD
-=======
 marshmallow = "*"
->>>>>>> 19f21763
 datasets = "*"
 diffusers = "*"
 accelerate = "*"
