[build-system]
requires = ["poetry-core>=1.0.0"]
build-backend = "poetry.core.masonry.api"


[tool.poetry]
name = "swarms"
<<<<<<< HEAD
version = "7.7.1"
=======
version = "7.7.2"
>>>>>>> bc05995b
description = "Swarms - TGSC"
license = "MIT"
authors = ["Kye Gomez <kye@apac.ai>"]
homepage = "https://github.com/kyegomez/swarms"
documentation = "https://docs.swarms.world"
readme = "README.md"
repository = "https://github.com/kyegomez/swarms"
keywords = [
    "artificial intelligence",
    "deep learning",
    "optimizers",
    "Prompt Engineering",
    "swarms",
    "agents",
    "llms",
    "transformers",
    "multi-agent",
    "swarms of agents",
    "Enterprise-Grade Agents",
    "Production-Grade Agents",
    "Agents",
    "Multi-Grade-Agents",
    "Swarms",
    "Transformers",
    "LLMs",
    "Prompt Engineering",
    "Agents",
    "Generative Agents",
    "Generative AI",
    "Agent Marketplace",
    "Agent Store",
    "quant",
    "finance",
    "algorithmic trading",
    "portfolio optimization",
    "risk management",
    "financial modeling",
    "machine learning for finance",
    "natural language processing for finance",
]
classifiers = [
    "Development Status :: 4 - Beta",
    "Intended Audience :: Developers",
    "Topic :: Scientific/Engineering :: Artificial Intelligence",
    "License :: OSI Approved :: MIT License",
    "Programming Language :: Python :: 3.10",
]


[tool.poetry.dependencies]
python = ">=3.10,<4.0"
# torch = ">=2.1.1,<3.0"
# transformers = ">= 4.39.0, <5.0.0"
setuptools = "*"
asyncio = ">=3.4.3,<4.0"
toml = "*"
pypdf = "5.1.0"
loguru = "*"
pydantic = "*"
tenacity = "*"
psutil = "*"
python-dotenv = "*"
PyYAML = "*"
docstring_parser = "0.16" # TODO:
networkx = "*"
aiofiles = "*"
rich = "*"
numpy = "*"
litellm = "*"
torch = "*"
httpx = "*"
langchain-openai = "^0.3.14"
fastmcp = {version = ">=2.0", extras = ["sse"]}
mcp = ">=0.3.0"
typing-extensions = "^4.13.2"

[tool.poetry.scripts]
swarms = "swarms.cli.main:main"


[tool.poetry.group.lint.dependencies]
black = ">=23.1,<26.0"
ruff = ">=0.5.1,<0.11.6"
types-toml = "^0.10.8.1"
types-pytz = ">=2023.3,<2026.0"
types-chardet = "^5.0.4.6"
mypy-protobuf = "^3.0.0"


[tool.poetry.group.test.dependencies]
pytest = "^8.1.1"

[tool.ruff]
line-length = 70

[tool.black]
target-version = ["py38"]
line-length = 70
include = '\.pyi?$'
exclude = '''
/(
    \.git
  | \.hg
  | \.mypy_cache
  | \.tox
  | \.venv
  | _build
  | buck-out
  | build
  | dist
  | docs
)/
'''



[tool.maturin]
module-name = "swarms_rust"

[tool.maturin.build]
features = ["extension-module"]<|MERGE_RESOLUTION|>--- conflicted
+++ resolved
@@ -5,11 +5,8 @@
 
 [tool.poetry]
 name = "swarms"
-<<<<<<< HEAD
-version = "7.7.1"
-=======
+
 version = "7.7.2"
->>>>>>> bc05995b
 description = "Swarms - TGSC"
 license = "MIT"
 authors = ["Kye Gomez <kye@apac.ai>"]
